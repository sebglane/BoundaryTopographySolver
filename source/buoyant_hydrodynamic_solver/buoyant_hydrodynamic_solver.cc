/*
 * buoyant_hydrodynamic_solver.cc
 *
 *  Created on: Aug 31, 2021
 *      Author: sg
 */

#include <deal.II/numerics/data_out.h>

#include <buoyant_hydrodynamic_solver.h>
#include <hydrodynamic_postprocessor.h>
#include <postprocessor_base.h>

#include <filesystem>
#include <fstream>
#include <string>

namespace BuoyantHydrodynamic {

SolverParameters::SolverParameters()
:
Hydrodynamic::SolverParameters(),
Advection::SolverParameters()
{}



void SolverParameters::declare_parameters(ParameterHandler &prm)
{
  Hydrodynamic::SolverParameters::declare_parameters(prm);
  Advection::SolverParameters::declare_parameters(prm);
}



void SolverParameters::parse_parameters(ParameterHandler &prm)
{
  Hydrodynamic::SolverParameters::parse_parameters(prm);
  Advection::SolverParameters::parse_parameters(prm);
}



template<typename Stream>
Stream& operator<<(Stream &stream, const SolverParameters &prm)
{
  stream << static_cast<const Hydrodynamic::SolverParameters &>(prm);
  stream << static_cast<const Advection::SolverParameters &>(prm);

  return (stream);
}



template <int dim, typename TriangulationType>
Solver<dim, TriangulationType>::Solver
(TriangulationType      &tria,
 Mapping<dim>           &mapping,
 const SolverParameters &parameters,
 const double           reynolds,
 const double           froude,
 const double           stratification,
 const double           rossby)
:
Base::Solver<dim, TriangulationType>(tria, mapping, parameters),
Hydrodynamic::Solver<dim, TriangulationType>(tria, mapping, parameters, reynolds, froude, rossby),
Advection::Solver<dim, TriangulationType>(tria, mapping, parameters, stratification),
gravity_field_ptr()
{}



template <int dim, typename TriangulationType>
void Solver<dim, TriangulationType>::output_results(const unsigned int cycle) const
{
  if (this->verbose)
    this->pcout << "    Output results..." << std::endl;

  Hydrodynamic::Postprocessor<dim>  postprocessor(this->velocity_fe_index,
                                                  this->pressure_fe_index);

  Utility::PostprocessorScalarField<dim>  density_postprocessor("density", this->scalar_fe_index);

  // prepare data out object
  DataOut<dim, DoFHandler<dim>>    data_out;
  data_out.attach_dof_handler(this->dof_handler);
  data_out.add_data_vector(this->present_solution,
                           postprocessor);
  data_out.add_data_vector(this->present_solution,
                           density_postprocessor);

  data_out.build_patches(this->velocity_fe_degree);

  // write output to disk
  const std::string filename = ("solution-" +
                                Utilities::int_to_string(cycle, 2) +
                                ".vtk");
  std::filesystem::path output_file(this->graphical_output_directory);
  output_file /= filename;

  std::ofstream fstream(output_file.c_str());
  data_out.write_vtk(fstream);
}



template <int dim, typename TriangulationType>
inline void Solver<dim, TriangulationType>::
postprocess_newton_iteration
(const unsigned int iteration,
 const bool         is_initial_cycle)
{
  if (iteration < 1 && is_initial_cycle)
  {
    this->pcout << "Reseting density solution..." << std::endl;

<<<<<<< HEAD
    this->container.set_block(2, 0.0, this->present_solution);
    this->container.set_block(2, 0.0, this->solution_update);
=======
    this->evaluation_point.block(2) = 0.0;
    this->present_solution.block(2) = 0.0;
    this->solution_update.block(2) = 0.0;
>>>>>>> 6a81891f
  }
  return;
}


// explicit instantiation
template std::ostream & operator<<(std::ostream &, const SolverParameters &);
template ConditionalOStream & operator<<(ConditionalOStream &, const SolverParameters &);

template Solver<2>::Solver
(Triangulation<2>  &,
 Mapping<2>        &,
 const SolverParameters &,
 const double       ,
 const double       ,
 const double       ,
 const double        );
template Solver<3>::Solver
(Triangulation<3>  &,
 Mapping<3>        &,
 const SolverParameters &,
 const double       ,
 const double       ,
 const double       ,
 const double        );

template void Solver<2>::output_results(const unsigned int ) const;
template void Solver<3>::output_results(const unsigned int ) const;

template class Solver<2>;
template class Solver<3>;

}  // namespace BuoyantHydrodynamic<|MERGE_RESOLUTION|>--- conflicted
+++ resolved
@@ -114,14 +114,9 @@
   {
     this->pcout << "Reseting density solution..." << std::endl;
 
-<<<<<<< HEAD
-    this->container.set_block(2, 0.0, this->present_solution);
-    this->container.set_block(2, 0.0, this->solution_update);
-=======
     this->evaluation_point.block(2) = 0.0;
     this->present_solution.block(2) = 0.0;
     this->solution_update.block(2) = 0.0;
->>>>>>> 6a81891f
   }
   return;
 }
