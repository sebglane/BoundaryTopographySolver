--- conflicted
+++ resolved
@@ -3,11 +3,8 @@
 
 SET(TARGET_SRC
     angular_velocity.cc
-<<<<<<< HEAD
     legacy_assembly_base_data.cc
     block_schur_preconditioner.cc
-=======
->>>>>>> 1e59f818
     boundary_conditions.cc
     evaluation_boundary_traction.cc
     evaluation_stabilization.cc
@@ -27,6 +24,7 @@
     hydrodynamic_postprocessor.cc
     hydrodynamic_problem.cc
     hydrodynamic_solver/apply_boundary_conditions.cc
+    hydrodynamic_solver/assembly_data.cc
     hydrodynamic_solver/assemble_rhs.cc
     hydrodynamic_solver/assemble_rhs_local.cc
     hydrodynamic_solver/assemble_system.cc
@@ -34,14 +32,14 @@
     hydrodynamic_solver/hydrodynamic_solver.cc
     hydrodynamic_solver/setup.cc
     # buoyant hydrodynamic solver
-#    buoyant_hydrodynamic_options.cc
-#    buoyant_hydrodynamic_problem.cc
-#    buoyant_hydrodynamic_solver/apply_boundary_conditions.cc
-#    buoyant_hydrodynamic_solver/assembly_data.cc
-#    buoyant_hydrodynamic_solver/assemble_system.cc
-#    buoyant_hydrodynamic_solver/assemble_rhs.cc
-#    buoyant_hydrodynamic_solver/buoyant_hydrodynamic_solver.cc
-#    buoyant_hydrodynamic_solver/setup.cc
+    buoyant_hydrodynamic_options.cc
+    buoyant_hydrodynamic_problem.cc
+    buoyant_hydrodynamic_solver/apply_boundary_conditions.cc
+    buoyant_hydrodynamic_solver/assembly_data.cc
+    buoyant_hydrodynamic_solver/assemble_system.cc
+    buoyant_hydrodynamic_solver/assemble_rhs.cc
+    buoyant_hydrodynamic_solver/buoyant_hydrodynamic_solver.cc
+    buoyant_hydrodynamic_solver/setup.cc
     # advection solver
     advection_problem.cc
     advection_solver/apply_boundary_conditions.cc
