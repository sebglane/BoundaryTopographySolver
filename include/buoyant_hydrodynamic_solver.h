/*
 * buoyant_hydrodynamic_solver.h
 *
 *  Created on: Aug 30, 2021
 *      Author: sg
 */

#ifndef INCLUDE_BUOYANT_HYDRODYNAMIC_SOLVER_H_
#define INCLUDE_BUOYANT_HYDRODYNAMIC_SOLVER_H_

#include <advection_solver.h>
#include <buoyant_hydrodynamic_assembly_data.h>
#include <buoyant_hydrodynamic_options.h>
#include <hydrodynamic_solver.h>

#include <memory>

namespace BuoyantHydrodynamic {

using namespace BoundaryConditions;

/*!
 * @struct SolverParameters
 *
 * @brief A structure containing all the parameters of the Navier-Stokes
 * solver.
 */
struct SolverParameters: Hydrodynamic::SolverParameters, Advection::SolverParameters
{
  /*!
   * Constructor which sets up the parameters with default values.
   */
  SolverParameters();

  /*!
   * @brief Static method which declares the associated parameter to the
   * ParameterHandler object @p prm.
   */
  static void declare_parameters(ParameterHandler &prm);

  /*!
   * @brief Method which parses the parameters from the ParameterHandler
   * object @p prm.
   */
  void parse_parameters(ParameterHandler &prm);

  /*!
   * @brief Method forwarding parameters to a stream object.
   *
   * @details This method does not add a `std::endl` to the stream at the end.
   *
   */
  template<typename Stream>
  friend Stream& operator<<(Stream &stream, const SolverParameters &prm);

};



/*!
 * @brief Method forwarding parameters to a stream object.
 */
template <typename Stream>
Stream& operator<<(Stream &stream, const SolverParameters &prm);



<<<<<<< HEAD
namespace AssemblyData {

namespace Matrix {

template <int dim>
struct Scratch : Hydrodynamic::AssemblyData::Matrix::Scratch<dim>
{
  Scratch(const Mapping<dim>        &mapping,
          const Quadrature<dim>     &quadrature_formula,
          const FiniteElement<dim>  &fe,
          const UpdateFlags         update_flags,
          const Quadrature<dim-1>  &face_quadrature_formula,
          const UpdateFlags         face_update_flags,
          const StabilizationFlags  stabilization_flags,
          const bool                use_stress_form = false,
          const bool                allocate_background_velocity = false,
          const bool                allocate_body_force = false,
          const bool                allocate_face_stresses = false,
          const bool                allocate_traction = false,
          const bool                allocate_gravity_field = false,
          const bool                allocate_reference_density = false,
          const bool                allocate_density_bc = false);

  Scratch(const Scratch<dim>  &data);

  OptionalArgumentsStrongForm<dim>  strong_form_options;

  OptionalArgumentsWeakForm<dim>    weak_form_options;

  // shape functions
  std::vector<double>         phi_density;
  std::vector<Tensor<1, dim>> grad_phi_density;

  // solution values
  std::vector<double>         present_density_values;
  std::vector<Tensor<1, dim>> present_density_gradients;

  // stabilization related quantities
  std::vector<double>         present_strong_density_residuals;

  // solution face values
  std::vector<double>         present_density_face_values;
  std::vector<Tensor<1, dim>> present_velocity_face_values;

  // source term face values
  std::vector<double>         density_boundary_values;

};

} // namespace Matrix

namespace RightHandSide
{

template <int dim>
struct Scratch : Hydrodynamic::AssemblyData::RightHandSide::Scratch<dim>
{
  Scratch(const Mapping<dim>        &mapping,
          const Quadrature<dim>     &quadrature_formula,
          const FiniteElement<dim>  &fe,
          const UpdateFlags         update_flags,
          const Quadrature<dim-1>  &face_quadrature_formula,
          const UpdateFlags         face_update_flags,
          const StabilizationFlags  stabilization_flags,
          const bool                use_stress_form = false,
          const bool                allocate_background_velocity = false,
          const bool                allocate_body_force = false,
          const bool                allocate_face_stresses = false,
          const bool                allocate_traction = false,
          const bool                allocate_gravity_field = false,
          const bool                allocate_reference_density = false,
          const bool                allocate_density_bc = false);

  Scratch(const Scratch<dim>  &data);

  OptionalArgumentsStrongForm<dim>  strong_form_options;

  OptionalArgumentsWeakForm<dim>    weak_form_options;

  // shape functions
  std::vector<double>         phi_density;
  std::vector<Tensor<1, dim>> grad_phi_density;

  // solution values
  std::vector<double>         present_density_values;
  std::vector<Tensor<1, dim>> present_density_gradients;

  // stabilization related quantities
  std::vector<double>         present_strong_density_residuals;

  // solution face values
  std::vector<double>         present_density_face_values;
  std::vector<Tensor<1, dim>> present_velocity_face_values;

  // source term face values
  std::vector<double> density_boundary_values;

};

} // namespace RightHandSide

} // namespace AssemblyData

template <int dim,
          typename TriangulationType = Triangulation<dim>>
class Solver: public Hydrodynamic::Solver<dim, TriangulationType>
=======
template <int dim,
          typename TriangulationType = Triangulation<dim>>
class Solver: public Hydrodynamic::Solver<dim, TriangulationType>,
              public Advection::Solver<dim, TriangulationType>
>>>>>>> a657768f
{

public:
  Solver(TriangulationType       &tria,
         Mapping<dim>            &mapping,
         const SolverParameters  &parameters,
         const double             reynolds_number = 1.0,
         const double             froude_number = 0.0,
         const double             stratification_number = 1.0,
         const double             rossby_number = 0.0);

  void set_gravity_field(const std::shared_ptr<const TensorFunction<1, dim>> &gravity_field);

private:
  virtual void setup_fe_system();

  virtual void setup_dofs();

  virtual void apply_boundary_conditions();

  virtual void assemble_system(const bool use_homogenenous_constraints,
                               const bool use_newton_linearization);

  virtual void assemble_rhs(const bool use_homogenenous_constraints);

  void assemble_system_local_cell
  (const typename DoFHandler<dim>::active_cell_iterator  &cell,
   AssemblyData::Matrix::ScratchData<dim>                &scratch,
   MeshWorker::CopyData<1,1,1>                           &data,
   const bool                                             use_newton_linearization,
   const bool                                             use_stress_tensor) const;

  void assemble_system_local_boundary
  (const typename DoFHandler<dim>::active_cell_iterator  &cell,
   const unsigned int                                     face_number,
   AssemblyData::Matrix::ScratchData<dim>                &scratch,
   MeshWorker::CopyData<1,1,1>                           &data,
   const bool                                             use_newton_linearization,
   const bool                                             use_stress_tensor) const;

  void assemble_rhs_local_cell
  (const typename DoFHandler<dim>::active_cell_iterator  &cell,
   AssemblyData::RightHandSide::ScratchData<dim>         &scratch,
   MeshWorker::CopyData<0,1,1>                           &data,
   const bool                                             use_stress_form) const;

  void assemble_rhs_local_boundary
  (const typename DoFHandler<dim>::active_cell_iterator  &cell,
   const unsigned int                                     face_number,
   AssemblyData::RightHandSide::ScratchData<dim>         &scratch,
   MeshWorker::CopyData<0,1,1>                           &data,
   const bool                                             use_stress_form) const;

  virtual void output_results(const unsigned int cycle = 0) const;

  virtual void postprocess_newton_iteration(const unsigned int iteration,
                                            const bool         is_initial_cycle);
<<<<<<< HEAD

  ScalarBoundaryConditions<dim> density_boundary_conditions;

  std::shared_ptr<const Function<dim>> reference_density_ptr;
=======
>>>>>>> a657768f

  std::shared_ptr<const TensorFunction<1, dim>> gravity_field_ptr;

};

// inline functions
template <int dim, typename TriangulationType>
<<<<<<< HEAD
inline const ScalarBoundaryConditions<dim> &
Solver<dim, TriangulationType>::get_density_bcs() const
{
  return density_boundary_conditions;
}



template <int dim, typename TriangulationType>
inline ScalarBoundaryConditions<dim> &
Solver<dim, TriangulationType>::get_density_bcs()
{
  return density_boundary_conditions;
}



template <int dim, typename TriangulationType>
inline void Solver<dim, TriangulationType>::set_reference_density
(const std::shared_ptr<const Function<dim>> &reference_density)
{
  reference_density_ptr = reference_density;
  return;
}



template <int dim, typename TriangulationType>
=======
>>>>>>> a657768f
inline void Solver<dim, TriangulationType>::set_gravity_field
(const std::shared_ptr<const TensorFunction<1, dim>> &gravity_field)
{
  gravity_field_ptr = gravity_field;
  return;
}

<<<<<<< HEAD


template <int dim, typename TriangulationType>
inline double Solver<dim, TriangulationType>::get_stratification_number() const
{
  return (stratification_number);
}

=======
>>>>>>> a657768f
}  // namespace TopographyProblem



#endif /* INCLUDE_BUOYANT_HYDRODYNAMIC_SOLVER_H_ */<|MERGE_RESOLUTION|>--- conflicted
+++ resolved
@@ -65,119 +65,10 @@
 
 
 
-<<<<<<< HEAD
-namespace AssemblyData {
-
-namespace Matrix {
-
-template <int dim>
-struct Scratch : Hydrodynamic::AssemblyData::Matrix::Scratch<dim>
-{
-  Scratch(const Mapping<dim>        &mapping,
-          const Quadrature<dim>     &quadrature_formula,
-          const FiniteElement<dim>  &fe,
-          const UpdateFlags         update_flags,
-          const Quadrature<dim-1>  &face_quadrature_formula,
-          const UpdateFlags         face_update_flags,
-          const StabilizationFlags  stabilization_flags,
-          const bool                use_stress_form = false,
-          const bool                allocate_background_velocity = false,
-          const bool                allocate_body_force = false,
-          const bool                allocate_face_stresses = false,
-          const bool                allocate_traction = false,
-          const bool                allocate_gravity_field = false,
-          const bool                allocate_reference_density = false,
-          const bool                allocate_density_bc = false);
-
-  Scratch(const Scratch<dim>  &data);
-
-  OptionalArgumentsStrongForm<dim>  strong_form_options;
-
-  OptionalArgumentsWeakForm<dim>    weak_form_options;
-
-  // shape functions
-  std::vector<double>         phi_density;
-  std::vector<Tensor<1, dim>> grad_phi_density;
-
-  // solution values
-  std::vector<double>         present_density_values;
-  std::vector<Tensor<1, dim>> present_density_gradients;
-
-  // stabilization related quantities
-  std::vector<double>         present_strong_density_residuals;
-
-  // solution face values
-  std::vector<double>         present_density_face_values;
-  std::vector<Tensor<1, dim>> present_velocity_face_values;
-
-  // source term face values
-  std::vector<double>         density_boundary_values;
-
-};
-
-} // namespace Matrix
-
-namespace RightHandSide
-{
-
-template <int dim>
-struct Scratch : Hydrodynamic::AssemblyData::RightHandSide::Scratch<dim>
-{
-  Scratch(const Mapping<dim>        &mapping,
-          const Quadrature<dim>     &quadrature_formula,
-          const FiniteElement<dim>  &fe,
-          const UpdateFlags         update_flags,
-          const Quadrature<dim-1>  &face_quadrature_formula,
-          const UpdateFlags         face_update_flags,
-          const StabilizationFlags  stabilization_flags,
-          const bool                use_stress_form = false,
-          const bool                allocate_background_velocity = false,
-          const bool                allocate_body_force = false,
-          const bool                allocate_face_stresses = false,
-          const bool                allocate_traction = false,
-          const bool                allocate_gravity_field = false,
-          const bool                allocate_reference_density = false,
-          const bool                allocate_density_bc = false);
-
-  Scratch(const Scratch<dim>  &data);
-
-  OptionalArgumentsStrongForm<dim>  strong_form_options;
-
-  OptionalArgumentsWeakForm<dim>    weak_form_options;
-
-  // shape functions
-  std::vector<double>         phi_density;
-  std::vector<Tensor<1, dim>> grad_phi_density;
-
-  // solution values
-  std::vector<double>         present_density_values;
-  std::vector<Tensor<1, dim>> present_density_gradients;
-
-  // stabilization related quantities
-  std::vector<double>         present_strong_density_residuals;
-
-  // solution face values
-  std::vector<double>         present_density_face_values;
-  std::vector<Tensor<1, dim>> present_velocity_face_values;
-
-  // source term face values
-  std::vector<double> density_boundary_values;
-
-};
-
-} // namespace RightHandSide
-
-} // namespace AssemblyData
-
-template <int dim,
-          typename TriangulationType = Triangulation<dim>>
-class Solver: public Hydrodynamic::Solver<dim, TriangulationType>
-=======
 template <int dim,
           typename TriangulationType = Triangulation<dim>>
 class Solver: public Hydrodynamic::Solver<dim, TriangulationType>,
               public Advection::Solver<dim, TriangulationType>
->>>>>>> a657768f
 {
 
 public:
@@ -235,13 +126,6 @@
 
   virtual void postprocess_newton_iteration(const unsigned int iteration,
                                             const bool         is_initial_cycle);
-<<<<<<< HEAD
-
-  ScalarBoundaryConditions<dim> density_boundary_conditions;
-
-  std::shared_ptr<const Function<dim>> reference_density_ptr;
-=======
->>>>>>> a657768f
 
   std::shared_ptr<const TensorFunction<1, dim>> gravity_field_ptr;
 
@@ -249,37 +133,6 @@
 
 // inline functions
 template <int dim, typename TriangulationType>
-<<<<<<< HEAD
-inline const ScalarBoundaryConditions<dim> &
-Solver<dim, TriangulationType>::get_density_bcs() const
-{
-  return density_boundary_conditions;
-}
-
-
-
-template <int dim, typename TriangulationType>
-inline ScalarBoundaryConditions<dim> &
-Solver<dim, TriangulationType>::get_density_bcs()
-{
-  return density_boundary_conditions;
-}
-
-
-
-template <int dim, typename TriangulationType>
-inline void Solver<dim, TriangulationType>::set_reference_density
-(const std::shared_ptr<const Function<dim>> &reference_density)
-{
-  reference_density_ptr = reference_density;
-  return;
-}
-
-
-
-template <int dim, typename TriangulationType>
-=======
->>>>>>> a657768f
 inline void Solver<dim, TriangulationType>::set_gravity_field
 (const std::shared_ptr<const TensorFunction<1, dim>> &gravity_field)
 {
@@ -287,17 +140,6 @@
   return;
 }
 
-<<<<<<< HEAD
-
-
-template <int dim, typename TriangulationType>
-inline double Solver<dim, TriangulationType>::get_stratification_number() const
-{
-  return (stratification_number);
-}
-
-=======
->>>>>>> a657768f
 }  // namespace TopographyProblem
 
 
