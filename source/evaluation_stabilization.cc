--- conflicted
+++ resolved
@@ -147,18 +147,6 @@
 
   const double nu{1.0 / reynolds_number};
 
-<<<<<<< HEAD
-  OptionalVectorArguments<dim> &vector_options = scratch.vector_options;
-
-  // Coriolis term
-  if (angular_velocity_ptr)
-  {
-    vector_options.angular_velocity = angular_velocity_ptr->value();
-    vector_options.rossby_number = rossby_number;
-  }
-
-=======
->>>>>>> bea7c810
   double cell_momentum_residual;
   double mean_momentum_residual{0.0};
   double max_momentum_residual[2]{std::numeric_limits<double>::min(),
@@ -459,65 +447,33 @@
     const double delta{this->c * std::pow(cell->diameter(), 2)};
     const double delta_density{c_density * std::pow(cell->diameter(), 2)};
 
+
     // solution values
-    const auto &present_velocity_values = scratch.get_values("evaluation_point",
-                                                             velocity);
-    const auto &present_velocity_gradients = scratch.get_gradients("evaluation_point",
-                                                                   velocity);
-    const auto &present_pressure_values = scratch.get_gradients("evaluation_point",
-                                                                pressure);
+    auto &present_velocity_values = hydrodynamic_scratch.present_velocity_values;
+    auto &present_velocity_gradients = hydrodynamic_scratch.present_velocity_gradients;
+    present_velocity_values = scratch.get_values("evaluation_point",
+                                                 velocity);
+    present_velocity_gradients = scratch.get_gradients("evaluation_point",
+                                                       velocity);
+
+    // assign vector options
+    hydrodynamic_scratch.assign_vector_options_local_cell("evaluation_point",
+                                                          velocity,
+                                                          pressure,
+                                                          this->angular_velocity_ptr,
+                                                          this->body_force_ptr,
+                                                          this->background_velocity_ptr,
+                                                          this->rossby_number,
+                                                          this->froude_number);
+    hydrodynamic_scratch.adjust_velocity_field_local_cell();
+
+
+
+    // solution values
     const auto &present_density_values = scratch.get_values("evaluation_point",
                                                             density);
     const auto &present_density_gradients = scratch.get_gradients("evaluation_point",
                                                                   density);
-
-    // stress form
-    std::optional<std::vector<SymmetricTensor<2, dim>>> present_sym_velocity_gradients;
-    if (this->use_stress_form)
-      present_sym_velocity_gradients = scratch.get_symmetric_gradients("evaluation_point",
-                                                                       velocity);
-
-    // stabilization related solution values
-    std::optional<std::vector<Tensor<1, dim>>> present_velocity_laplaceans;
-    std::optional<std::vector<Tensor<1, dim>>> present_pressure_gradients;
-    if (this->stabilization & (apply_supg|apply_pspg))
-    {
-      present_velocity_laplaceans = scratch.get_laplacians("evaluation_point",
-                                                           velocity);
-      present_pressure_gradients = scratch.get_gradients("evaluation_point",
-                                                         pressure);
-      if (this->use_stress_form)
-      {
-        const auto &present_hessians = scratch.get_hessians("evaluation_point",
-                                                            velocity);
-
-        std::vector<Tensor<1, dim>> &present_velocity_grad_divergences =
-            hydrodynamic_vector_options.present_velocity_grad_divergences.value();
-        for (std::size_t q=0; q<present_hessians.size(); ++q)
-        {
-          present_velocity_grad_divergences[q] = 0;
-          for (unsigned int d=0; d<dim; ++d)
-            present_velocity_grad_divergences[q] += present_hessians[q][d][d];
-        }
-      }
-    }
-
-    // body force
-    if (this->body_force_ptr)
-    {
-      this->body_force_ptr->value_list(fe_values.get_quadrature_points(),
-                                       *hydrodynamic_vector_options.body_force_values);
-      hydrodynamic_vector_options.froude_number = this->froude_number;
-    }
-
-    // background field
-    if (this->background_velocity_ptr)
-    {
-      this->background_velocity_ptr->value_list(fe_values.get_quadrature_points(),
-                                                *hydrodynamic_vector_options.background_velocity_values);
-      this->background_velocity_ptr->gradient_list(fe_values.get_quadrature_points(),
-                                                   *hydrodynamic_vector_options.background_velocity_gradients);
-    }
 
     // reference density
     if (reference_density_ptr)
@@ -539,11 +495,8 @@
 
     // stabilization
     if (this->stabilization & (apply_supg|apply_pspg))
-      LegacyBuoyantHydrodynamic::
       compute_strong_hydrodynamic_residual(present_velocity_values,
                                            present_velocity_gradients,
-                                           present_velocity_laplaceans.value(),
-                                           present_pressure_gradients.value(),
                                            present_density_values,
                                            hydrodynamic_scratch.present_strong_residuals,
                                            nu,
@@ -553,7 +506,6 @@
     compute_strong_density_residual(present_density_gradients,
                                     present_velocity_values,
                                     present_strong_density_residuals,
-                                    hydrodynamic_scratch.vector_options,
                                     advection_scratch.vector_options);
 
     cell_momentum_residual = 0;
