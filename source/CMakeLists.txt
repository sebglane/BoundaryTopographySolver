--- conflicted
+++ resolved
@@ -3,11 +3,7 @@
 
 SET(TARGET_SRC
     angular_velocity.cc
-<<<<<<< HEAD
-    assembly_base_data.cc
-=======
     assembly_functions.cc
->>>>>>> a657768f
     block_schur_preconditioner.cc
     boundary_conditions.cc
     evaluation_boundary_traction.cc
