/*
 * assemble_system.cc
 *
 *  Created on: Nov 23, 2018
 *      Author: sg
 */

#include <deal.II/base/quadrature_lib.h>
#include <deal.II/base/work_stream.h>

#include <solver.h>

#include <equation_data.h>

namespace TopographyProblem {

template<int dim>
void TopographySolver<dim>::assemble_system(const bool initial_step)
{
    TimerOutput::Scope timer_section(computing_timer, "assembly");

    const QGauss<dim>   quadrature_formula(parameters.velocity_degree + 1);
    const QGauss<dim-1> face_quadrature(parameters.velocity_degree + 1);

    system_matrix = 0;
<<<<<<< HEAD
    system_rhs = 0;

    WorkStream::run(dof_handler.begin_active(),
                    dof_handler.end(),
                    std::bind(&TopographySolver<dim>::local_assemble,
                              this,
                              std::placeholders::_1,
                              std::placeholders::_2,
                              std::placeholders::_3,
                              true,
                              initial_step),
                    std::bind(&TopographySolver<dim>::copy_local_to_global,
                              this,
                              std::placeholders::_1,
                              true,
                              initial_step),
                    Assembly::Scratch<dim>(fe_system,
                                           quadrature_formula,
                                           face_quadrature,
                                           update_values|
                                           update_gradients|
                                           update_JxW_values,
                                           update_values|
                                           update_gradients|
                                           update_normal_vectors|
                                           update_JxW_values),
                    Assembly::CopyData<dim>(fe_system));
=======

    WorkStream::run(dof_handler.begin_active(),
                    dof_handler.end(),
                    std::bind(&TopographySolver<dim>::local_assemble_nonlinear_matrix,
                              this,
                              std::placeholders::_1,
                              std::placeholders::_2,
                              std::placeholders::_3),
                    std::bind(&TopographySolver<dim>::copy_local_to_global_nonlinear_matrix,
                              this,
                              std::placeholders::_1,
                              initial_step),
                    Assembly::NonLinearScratch<dim>(fe_system,
                                                    quadrature_formula,
                                                    face_quadrature,
                                                    update_values|
                                                    update_gradients|
                                                    update_JxW_values,
                                                    update_values|
                                                    update_gradients|
                                                    update_normal_vectors|
                                                    update_JxW_values),
                    Assembly::CopyData<dim>(fe_system));

    if (assemble_linear_matrix)
    {
        system_matrix_linear_part = 0;

        WorkStream::run(dof_handler.begin_active(),
                        dof_handler.end(),
                        std::bind(&TopographySolver<dim>::local_assemble_linear_matrix,
                                  this,
                                  std::placeholders::_1,
                                  std::placeholders::_2,
                                  std::placeholders::_3),
                        std::bind(&TopographySolver<dim>::copy_local_to_global_linear_matrix,
                                  this,
                                  std::placeholders::_1,
                                  initial_step),
                        Assembly::LinearScratch<dim>(fe_system,
                                                     quadrature_formula,
                                                     face_quadrature,
                                                     update_values|
                                                     update_gradients|
                                                     update_JxW_values,
                                                     update_values|
                                                     update_gradients|
                                                     update_normal_vectors|
                                                     update_JxW_values),
                        Assembly::CopyData<dim>(fe_system));
    }

    system_matrix.add(1., system_matrix_linear_part);

>>>>>>> 14e8c3a7
}

template<int dim>
void TopographySolver<dim>::assemble_rhs(const bool initial_step)
{
<<<<<<< HEAD
    TimerOutput::Scope timer_section(computing_timer, "assembly");
=======
    TimerOutput::Scope timer_section(computing_timer, "assembly rhs");
>>>>>>> 14e8c3a7

    const QGauss<dim>   quadrature_formula(parameters.velocity_degree + 1);
    const QGauss<dim-1> face_quadrature(parameters.velocity_degree + 1);

    system_rhs = 0;

    WorkStream::run(dof_handler.begin_active(),
                    dof_handler.end(),
<<<<<<< HEAD
                    std::bind(&TopographySolver<dim>::local_assemble,
=======
                    std::bind(&TopographySolver<dim>::local_assemble_rhs,
>>>>>>> 14e8c3a7
                              this,
                              std::placeholders::_1,
                              std::placeholders::_2,
                              std::placeholders::_3,
<<<<<<< HEAD
                              false,
                              initial_step),
                    std::bind(&TopographySolver<dim>::copy_local_to_global,
                              this,
                              std::placeholders::_1,
                              false,
                              initial_step),
                    Assembly::Scratch<dim>(fe_system,
                                           quadrature_formula,
                                           face_quadrature,
                                           update_values|
                                           update_gradients|
                                           update_JxW_values,
                                           update_values|
                                           update_gradients|
                                           update_normal_vectors|
                                           update_JxW_values),
                    Assembly::CopyData<dim>(fe_system));
=======
                              initial_step),
                    std::bind(&TopographySolver<dim>::copy_local_to_global_rhs,
                              this,
                              std::placeholders::_1,
                              initial_step),
                    Assembly::RightHandSideScratch<dim>(fe_system,
                                                        quadrature_formula,
                                                        face_quadrature,
                                                        update_values|
                                                        update_gradients|
                                                        update_JxW_values,
                                                        update_values|
                                                        update_gradients|
                                                        update_normal_vectors|
                                                        update_JxW_values),
                    Assembly::CopyDataRightHandSide<dim>(fe_system));
>>>>>>> 14e8c3a7
}

}  // namespace TopographyProblem

// explicit instantiation
template void TopographyProblem::TopographySolver<3>::assemble_system(const bool);

template void TopographyProblem::TopographySolver<3>::assemble_rhs(const bool);<|MERGE_RESOLUTION|>--- conflicted
+++ resolved
@@ -23,7 +23,6 @@
     const QGauss<dim-1> face_quadrature(parameters.velocity_degree + 1);
 
     system_matrix = 0;
-<<<<<<< HEAD
     system_rhs = 0;
 
     WorkStream::run(dof_handler.begin_active(),
@@ -51,72 +50,12 @@
                                            update_normal_vectors|
                                            update_JxW_values),
                     Assembly::CopyData<dim>(fe_system));
-=======
-
-    WorkStream::run(dof_handler.begin_active(),
-                    dof_handler.end(),
-                    std::bind(&TopographySolver<dim>::local_assemble_nonlinear_matrix,
-                              this,
-                              std::placeholders::_1,
-                              std::placeholders::_2,
-                              std::placeholders::_3),
-                    std::bind(&TopographySolver<dim>::copy_local_to_global_nonlinear_matrix,
-                              this,
-                              std::placeholders::_1,
-                              initial_step),
-                    Assembly::NonLinearScratch<dim>(fe_system,
-                                                    quadrature_formula,
-                                                    face_quadrature,
-                                                    update_values|
-                                                    update_gradients|
-                                                    update_JxW_values,
-                                                    update_values|
-                                                    update_gradients|
-                                                    update_normal_vectors|
-                                                    update_JxW_values),
-                    Assembly::CopyData<dim>(fe_system));
-
-    if (assemble_linear_matrix)
-    {
-        system_matrix_linear_part = 0;
-
-        WorkStream::run(dof_handler.begin_active(),
-                        dof_handler.end(),
-                        std::bind(&TopographySolver<dim>::local_assemble_linear_matrix,
-                                  this,
-                                  std::placeholders::_1,
-                                  std::placeholders::_2,
-                                  std::placeholders::_3),
-                        std::bind(&TopographySolver<dim>::copy_local_to_global_linear_matrix,
-                                  this,
-                                  std::placeholders::_1,
-                                  initial_step),
-                        Assembly::LinearScratch<dim>(fe_system,
-                                                     quadrature_formula,
-                                                     face_quadrature,
-                                                     update_values|
-                                                     update_gradients|
-                                                     update_JxW_values,
-                                                     update_values|
-                                                     update_gradients|
-                                                     update_normal_vectors|
-                                                     update_JxW_values),
-                        Assembly::CopyData<dim>(fe_system));
-    }
-
-    system_matrix.add(1., system_matrix_linear_part);
-
->>>>>>> 14e8c3a7
 }
 
 template<int dim>
 void TopographySolver<dim>::assemble_rhs(const bool initial_step)
 {
-<<<<<<< HEAD
     TimerOutput::Scope timer_section(computing_timer, "assembly");
-=======
-    TimerOutput::Scope timer_section(computing_timer, "assembly rhs");
->>>>>>> 14e8c3a7
 
     const QGauss<dim>   quadrature_formula(parameters.velocity_degree + 1);
     const QGauss<dim-1> face_quadrature(parameters.velocity_degree + 1);
@@ -125,16 +64,11 @@
 
     WorkStream::run(dof_handler.begin_active(),
                     dof_handler.end(),
-<<<<<<< HEAD
                     std::bind(&TopographySolver<dim>::local_assemble,
-=======
-                    std::bind(&TopographySolver<dim>::local_assemble_rhs,
->>>>>>> 14e8c3a7
                               this,
                               std::placeholders::_1,
                               std::placeholders::_2,
                               std::placeholders::_3,
-<<<<<<< HEAD
                               false,
                               initial_step),
                     std::bind(&TopographySolver<dim>::copy_local_to_global,
@@ -153,24 +87,6 @@
                                            update_normal_vectors|
                                            update_JxW_values),
                     Assembly::CopyData<dim>(fe_system));
-=======
-                              initial_step),
-                    std::bind(&TopographySolver<dim>::copy_local_to_global_rhs,
-                              this,
-                              std::placeholders::_1,
-                              initial_step),
-                    Assembly::RightHandSideScratch<dim>(fe_system,
-                                                        quadrature_formula,
-                                                        face_quadrature,
-                                                        update_values|
-                                                        update_gradients|
-                                                        update_JxW_values,
-                                                        update_values|
-                                                        update_gradients|
-                                                        update_normal_vectors|
-                                                        update_JxW_values),
-                    Assembly::CopyDataRightHandSide<dim>(fe_system));
->>>>>>> 14e8c3a7
 }
 
 }  // namespace TopographyProblem
@@ -178,4 +94,4 @@
 // explicit instantiation
 template void TopographyProblem::TopographySolver<3>::assemble_system(const bool);
 
-template void TopographyProblem::TopographySolver<3>::assemble_rhs(const bool);+template void TopographyProblem::TopographySolver<3>::assemble_rhs(const bool);
