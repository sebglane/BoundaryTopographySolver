--- conflicted
+++ resolved
@@ -13,6 +13,8 @@
 #include <evaluation_boundary_traction.h>
 #include <evaluation_stabilization.h>
 #include <grid_factory.h>
+
+#include <memory>
 
 namespace TopographyProblem {
 
@@ -114,30 +116,21 @@
 Problem<2>::Problem(ProblemParameters &parameters)
 :
 BuoyantHydrodynamicProblem<2>(parameters),
-<<<<<<< HEAD
-traction_evaluation_ptr(new Hydrodynamic::EvaluationBoundaryTraction<2>{0, 2, parameters.reynolds_number}),
-stabilization_evaluation_ptr(new EvaluationStabilization<2>{parameters.stabilization,
-                                                            0, 2, 2 + 1,
-                                                            parameters.reynolds_number,
-                                                            parameters.froude_number,
-                                                            parameters.rossby_number}),
+traction_evaluation_ptr(
+new Hydrodynamic::EvaluationBoundaryTraction<2>{0, 2, parameters.reynolds_number}),
+stabilization_evaluation_ptr(
+new EvaluationStabilization<2>{parameters.graphical_output_directory,
+                               parameters.stabilization,
+                               0,
+                               2,
+                               2 + 1,
+                               parameters.reynolds_number,
+                               parameters.stratification_number,
+                               parameters.viscous_term_weak_form == Hydrodynamic::ViscousTermWeakForm::stress,
+                               parameters.froude_number,
+                               parameters.rossby_number}),
 gravity_field_ptr(new ConstantTensorFunction<1, 2>{Tensor<1, 2>({0.0, -1.0})}),
 reference_density_ptr(new ReferenceDensity<2>()),
-=======
-traction_evaluation(0, 2, parameters.reynolds_number),
-stabilization_evaluation(parameters.graphical_output_directory,
-                         parameters.stabilization,
-                         0,
-                         2,
-                         2 + 1,
-                         parameters.reynolds_number,
-                         parameters.stratification_number,
-                         parameters.viscous_term_weak_form == Hydrodynamic::ViscousTermWeakForm::stress,
-                         parameters.froude_number,
-                         parameters.rossby_number),
-gravity_field(Tensor<1, 2>({0.0, -1.0})),
-reference_density(),
->>>>>>> 334f2c49
 left_bndry_id(numbers::invalid_boundary_id),
 right_bndry_id(numbers::invalid_boundary_id),
 bottom_bndry_id(numbers::invalid_boundary_id),
@@ -163,30 +156,21 @@
 Problem<3>::Problem(ProblemParameters &parameters)
 :
 BuoyantHydrodynamicProblem<3>(parameters),
-<<<<<<< HEAD
-traction_evaluation_ptr(new Hydrodynamic::EvaluationBoundaryTraction<3>{0, 3, parameters.reynolds_number}),
-stabilization_evaluation_ptr(new EvaluationStabilization<3>{parameters.stabilization,
-                                                            0, 3, 3 + 1,
-                                                            parameters.reynolds_number,
-                                                            parameters.froude_number,
-                                                            parameters.rossby_number}),
+traction_evaluation_ptr(
+new Hydrodynamic::EvaluationBoundaryTraction<3>{0, 3, parameters.reynolds_number}),
+stabilization_evaluation_ptr(
+new EvaluationStabilization<3>{parameters.graphical_output_directory,
+                               parameters.stabilization,
+                               0,
+                               3,
+                               3 + 1,
+                               parameters.reynolds_number,
+                               parameters.stratification_number,
+                               parameters.viscous_term_weak_form == Hydrodynamic::ViscousTermWeakForm::stress,
+                               parameters.froude_number,
+                               parameters.rossby_number}),
 gravity_field_ptr(new ConstantTensorFunction<1, 3>{Tensor<1, 3>({0.0, 0.0, -1.0})}),
 reference_density_ptr(new ReferenceDensity<3>()),
-=======
-traction_evaluation(0, 3, parameters.reynolds_number),
-stabilization_evaluation(parameters.graphical_output_directory,
-                         parameters.stabilization,
-                         0,
-                         3,
-                         3 + 1,
-                         parameters.reynolds_number,
-                         parameters.stratification_number,
-                         parameters.viscous_term_weak_form == Hydrodynamic::ViscousTermWeakForm::stress,
-                         parameters.froude_number,
-                         parameters.rossby_number),
-gravity_field(Tensor<1, 3>({0.0, 0.0, -1.0})),
-reference_density(),
->>>>>>> 334f2c49
 left_bndry_id(numbers::invalid_boundary_id),
 right_bndry_id(numbers::invalid_boundary_id),
 bottom_bndry_id(numbers::invalid_boundary_id),
