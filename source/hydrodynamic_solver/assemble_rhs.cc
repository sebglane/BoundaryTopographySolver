/*
 * assemble_rhs.cc
 *
 *  Created on: Aug 31, 2021
 *      Author: sg
 */

#include <deal.II/base/quadrature_lib.h>

#include <deal.II/meshworker/mesh_loop.h>

#include <hydrodynamic_solver.h>

namespace Hydrodynamic {

template <int dim, typename TriangulationType>
void Solver<dim, TriangulationType>::assemble_rhs(const bool use_homogeneous_constraints)
{
  if (this->verbose)
    this->pcout << "    Assemble rhs..." << std::endl;

  if (angular_velocity_ptr != nullptr)
    AssertThrow(rossby_number > 0.0,
                ExcMessage("Non-vanishing Rossby number is required if the angular "
                           "velocity vector is specified."));
  if (body_force_ptr != nullptr)
    AssertThrow(froude_number > 0.0,
                ExcMessage("Non-vanishing Froude number is required if the body "
                           "force is specified."));
  AssertThrow(reynolds_number != 0.0,
              ExcMessage("The Reynolds must not vanish (stabilization is not "
                         "implemented yet)."));

  TimerOutput::Scope timer_section(this->computing_timer, "Assemble rhs");

  const bool use_stress_form{viscous_term_weak_form == ViscousTermWeakForm::stress};

  this->system_rhs = 0;

  // initialize quadrature formula
  const QGauss<dim>   quadrature_formula(velocity_fe_degree + 1);

  // initialize face quadrature formula
  const QGauss<dim-1>   face_quadrature_formula(velocity_fe_degree + 1);

  // setup lambda functions for the local assembly operation
  using ScratchData = AssemblyData::RightHandSide::ScratchData<dim>;
  using CopyData = MeshWorker::CopyData<0, 1, 1>;
  using CellIteratorType = typename DoFHandler<dim>::active_cell_iterator;

  // setup the lambda function for the cell assembly
  auto cell_worker = [this, use_stress_form](
      const CellIteratorType &cell,
      ScratchData            &scratch,
      CopyData               &data)
      {
        this->assemble_rhs_local_cell(cell,
                                      scratch,
                                      data,
                                      use_stress_form);
      };

  // setup the lambda function for the boundary assembly
  auto boundary_worker = [this, use_stress_form](
      const CellIteratorType &cell,
      const unsigned int      face_number,
      ScratchData            &scratch,
      CopyData               &data)
      {
        this->assemble_rhs_local_boundary(cell,
                                          face_number,
                                          scratch,
                                          data,
                                          use_stress_form);
      };


  // setup the lambda function for the copy local to global operation
  auto copier = [this, use_homogeneous_constraints](
      const CopyData  &data)
      {
        this->copy_local_to_global_rhs(data, use_homogeneous_constraints);
      };

  // setup update flags
  UpdateFlags update_flags{update_values|
                           update_gradients|
                           update_JxW_values};
  if (body_force_ptr != nullptr || background_velocity_ptr != nullptr)
    update_flags |= update_quadrature_points;
  if (stabilization & (apply_supg|apply_pspg))
    update_flags |= update_hessians;

  UpdateFlags face_update_flags{update_values|
                                update_quadrature_points|
                                update_JxW_values};
  if (include_boundary_stress_terms)
    face_update_flags |= update_gradients|
                         update_normal_vectors;

  // initialize scratch and copy object
  ScratchData scratch(this->mapping,
                      *this->fe_system,
                      quadrature_formula,
                      update_flags,
                      face_quadrature_formula,
                      face_update_flags,
                      stabilization,
                      use_stress_form,
                      background_velocity_ptr != nullptr,
                      body_force_ptr != nullptr,
                      !velocity_boundary_conditions.neumann_bcs.empty() ||
                      include_boundary_stress_terms);
  CopyData  copy(this->fe_system->n_dofs_per_cell());

  // mesh worker
  MeshWorker::mesh_loop(this->dof_handler.active_cell_iterators(),
                        cell_worker,
                        copier,
                        scratch,
                        copy,
                        MeshWorker::AssembleFlags::assemble_own_cells|
                        MeshWorker::AssembleFlags::assemble_boundary_faces,
                        boundary_worker);

  this->system_rhs.compress(VectorOperation::add);
}


<<<<<<< HEAD
template <int dim, typename TriangulationType, typename LinearAlgebraContainer>
void Solver<dim, TriangulationType, LinearAlgebraContainer>::assemble_local_rhs
(const typename DoFHandler<dim>::active_cell_iterator &cell,
 AssemblyData::RightHandSide::Scratch<dim> &scratch,
 AssemblyBaseData::RightHandSide::Copy     &data,
 const bool use_stress_form) const
{
  scratch.fe_values.reinit(cell);

  data.local_rhs = 0;

  cell->get_dof_indices(data.local_dof_indices);

  const FEValuesExtractors::Vector  velocity(0);
  const FEValuesExtractors::Scalar  pressure(dim);

  const double nu{1.0 / reynolds_number};
  const double delta{c * std::pow(cell->diameter(), 2)};

  OptionalArgumentsWeakForm<dim> &weak_form_options = scratch.optional_arguments_weak_from;
  OptionalArgumentsStrongForm<dim> &strong_form_options = scratch.optional_arguments_strong_from;
  weak_form_options.use_stress_form = use_stress_form;
  strong_form_options.use_stress_form = use_stress_form;

  // solution values
  scratch.fe_values[velocity].get_function_values(this->evaluation_point,
                                                  scratch.present_velocity_values);
  scratch.fe_values[velocity].get_function_gradients(this->evaluation_point,
                                                     scratch.present_velocity_gradients);

  scratch.fe_values[pressure].get_function_values(this->evaluation_point,
                                                  scratch.present_pressure_values);

  // stress form
  if (use_stress_form)
    scratch.fe_values[velocity].get_function_symmetric_gradients(this->evaluation_point,
                                                                 scratch.present_sym_velocity_gradients);

  // stabilization related solution values
  if (stabilization & (apply_supg|apply_pspg))
  {
    scratch.fe_values[velocity].get_function_laplacians(this->evaluation_point,
                                                        scratch.present_velocity_laplaceans);
    scratch.fe_values[pressure].get_function_gradients(this->evaluation_point,
                                                       scratch.present_pressure_gradients);

    // stress form
    if (use_stress_form)
    {
      std::vector<Tensor<3, dim>> present_hessians(scratch.n_q_points);
      scratch.fe_values[velocity].get_function_hessians(this->evaluation_point,
                                                        present_hessians);

      std::vector<Tensor<1, dim>> &present_velocity_grad_divergences =
          strong_form_options.present_velocity_grad_divergences.value();
      for (std::size_t q=0; q<present_hessians.size(); ++q)
      {
        present_velocity_grad_divergences[q] = 0;
        for (unsigned int d=0; d<dim; ++d)
          present_velocity_grad_divergences[q] += present_hessians[q][d][d];
      }
    }
  }

  // body force
  if (body_force_ptr != nullptr)
  {
    body_force_ptr->value_list(scratch.fe_values.get_quadrature_points(),
                               *strong_form_options.body_force_values);
    strong_form_options.froude_number = froude_number;
    weak_form_options.froude_number = froude_number;
  }

  // background field
  if (background_velocity_ptr != nullptr)
  {
    background_velocity_ptr->value_list(scratch.fe_values.get_quadrature_points(),
                                        *strong_form_options.background_velocity_values);
    background_velocity_ptr->gradient_list(scratch.fe_values.get_quadrature_points(),
                                           *strong_form_options.background_velocity_gradients);
  }

  // Coriolis term
  if (angular_velocity_ptr != nullptr)
  {
    strong_form_options.angular_velocity = angular_velocity_ptr->value();
    strong_form_options.rossby_number = rossby_number;

    weak_form_options.angular_velocity = angular_velocity_ptr->value();
    weak_form_options.rossby_number = rossby_number;
  }

  // stabilization
  if (stabilization & (apply_supg|apply_pspg))
    compute_strong_residual(scratch.present_velocity_values,
                            scratch.present_velocity_gradients,
                            scratch.present_velocity_laplaceans,
                            scratch.present_pressure_gradients,
                            scratch.present_strong_residuals,
                            nu,
                            strong_form_options);

  for (const auto q: scratch.fe_values.quadrature_point_indices())
  {
    for (const auto i: scratch.fe_values.dof_indices())
    {
      scratch.phi_velocity[i] = scratch.fe_values[velocity].value(i, q);
      scratch.grad_phi_velocity[i] = scratch.fe_values[velocity].gradient(i, q);
      scratch.div_phi_velocity[i] = scratch.fe_values[velocity].divergence(i, q);
      scratch.phi_pressure[i] = scratch.fe_values[pressure].value(i, q);

      // stress form
      if (use_stress_form)
        scratch.sym_grad_phi_velocity[i] = scratch.fe_values[velocity].symmetric_gradient(i, q);

      // stabilization related shape functions
      if (stabilization & apply_pspg)
        scratch.grad_phi_pressure[i] = scratch.fe_values[pressure].gradient(i, q);
    }

    // stress form
    if (use_stress_form)
      weak_form_options.present_symmetric_velocity_gradient =
          scratch.present_sym_velocity_gradients[q];

    // background field
    if (strong_form_options.background_velocity_values)
      weak_form_options.background_velocity_value =
          strong_form_options.background_velocity_values->at(q);
    if (strong_form_options.background_velocity_gradients)
      weak_form_options.background_velocity_gradient =
          strong_form_options.background_velocity_gradients->at(q);

    // body force
    if (strong_form_options.body_force_values)
      weak_form_options.body_force_value =
          strong_form_options.body_force_values->at(q);

    const double JxW{scratch.fe_values.JxW(q)};

    for (const auto i: scratch.fe_values.dof_indices())
    {
      // stress form
      if (use_stress_form)
        weak_form_options.velocity_test_function_symmetric_gradient =
            scratch.sym_grad_phi_velocity[i];

      double rhs = compute_rhs(scratch.phi_velocity[i],
                               scratch.grad_phi_velocity[i],
                               scratch.present_velocity_values[q],
                               scratch.present_velocity_gradients[q],
                               scratch.present_pressure_values[q],
                               scratch.phi_pressure[i],
                               nu,
                               weak_form_options);

      if (stabilization & (apply_supg|apply_pspg))
      {
        Tensor<1, dim> stabilization_test_function;

        if (stabilization & apply_supg)
        {
          stabilization_test_function += scratch.grad_phi_velocity[i] *
                                         scratch.present_velocity_values[q];
          if (background_velocity_ptr != nullptr)
            stabilization_test_function += scratch.grad_phi_velocity[i] *
                                           *weak_form_options.background_velocity_value;
        }
        if (stabilization & apply_pspg)
          stabilization_test_function += scratch.grad_phi_pressure[i];

        rhs -= delta * scratch.present_strong_residuals[q] * stabilization_test_function;
      }

      if (stabilization & apply_grad_div)
        rhs += mu * compute_grad_div_rhs(scratch.present_velocity_gradients[q],
                                         scratch.grad_phi_velocity[i]);

      data.local_rhs(i) += rhs * JxW;
    }
  } // end loop over cell quadrature points

  // Loop over the faces of the cell
  const typename VectorBoundaryConditions<dim>::NeumannBCMapping
  &neumann_bcs = velocity_boundary_conditions.neumann_bcs;
  if (!neumann_bcs.empty())
    if (cell->at_boundary())
      for (const auto &face : cell->face_iterators())
        if (face->at_boundary() &&
            neumann_bcs.find(face->boundary_id()) != neumann_bcs.end())
        {
          // Neumann boundary condition
          scratch.fe_face_values.reinit(cell, face);

          const types::boundary_id  boundary_id{face->boundary_id()};
          neumann_bcs.at(boundary_id)->value_list(scratch.fe_face_values.get_quadrature_points(),
                                                  scratch.boundary_traction_values);

          // Loop over face quadrature points
          for (const auto q: scratch.fe_face_values.quadrature_point_indices())
          {
            // Extract the test function's values at the face quadrature points
            for (const auto i: scratch.fe_face_values.dof_indices())
              scratch.phi_velocity[i] = scratch.fe_face_values[velocity].value(i,q);

            const double JxW_face{scratch.fe_face_values.JxW(q)};

            // Loop over the degrees of freedom
            for (const auto i: scratch.fe_face_values.dof_indices())
              data.local_rhs(i) += scratch.phi_velocity[i] *
                                   scratch.boundary_traction_values[q] *
                                   JxW_face;
          } // Loop over face quadrature points
        } // Loop over the faces of the cell

  if (include_boundary_stress_terms && cell->at_boundary())
    for (const auto &face : cell->face_iterators())
      if (face->at_boundary() &&
          std::find(boundary_stress_ids.begin(),
                    boundary_stress_ids.end(),
                    face->boundary_id()) != boundary_stress_ids.end())
      {
        // unconstrained boundary condition
        scratch.fe_face_values.reinit(cell, face);

        scratch.fe_face_values[pressure].get_function_values(this->evaluation_point,
                                                             scratch.present_pressure_face_values);

        // normal vectors
        scratch.face_normal_vectors = scratch.fe_face_values.get_normal_vectors();

        // compute present boundary traction
        if (use_stress_form)
        {
          scratch.fe_face_values[velocity].get_function_symmetric_gradients(this->evaluation_point,
                                                                            scratch.present_velocity_sym_face_gradients);

          for (const auto q: scratch.fe_face_values.quadrature_point_indices())
            scratch.boundary_traction_values[q] =
                - scratch.present_pressure_face_values[q] * scratch.face_normal_vectors[q]
                + 2.0 * nu * scratch.present_velocity_sym_face_gradients[q] * scratch.face_normal_vectors[q];
        }
        else
        {
          scratch.fe_face_values[velocity].get_function_gradients(this->evaluation_point,
                                                                  scratch.present_velocity_face_gradients);

          for (const auto q: scratch.fe_face_values.quadrature_point_indices())
            scratch.boundary_traction_values[q] =
                - scratch.present_pressure_face_values[q] * scratch.face_normal_vectors[q]
                + nu * scratch.present_velocity_face_gradients[q] * scratch.face_normal_vectors[q];
        }

        // Loop over face quadrature points
        for (const auto q: scratch.fe_face_values.quadrature_point_indices())
        {
          const double JxW_face{scratch.fe_face_values.JxW(q)};
          // Extract the test function's values at the face quadrature points
          for (const auto i: scratch.fe_face_values.dof_indices())
            scratch.phi_velocity[i] = scratch.fe_face_values[velocity].value(i, q);

          // Loop over the degrees of freedom
          for (const auto i: scratch.fe_face_values.dof_indices())
            data.local_rhs(i) += scratch.phi_velocity[i] *
                                 scratch.boundary_traction_values[q] *
                                 JxW_face;
        } // Loop over face quadrature points
      } // Loop over the faces of the cell
}



template <int dim, typename TriangulationType, typename LinearAlgebraContainer>
void Solver<dim, TriangulationType, LinearAlgebraContainer>::copy_local_to_global_rhs
(const AssemblyBaseData::RightHandSide::Copy  &data,
 const bool use_homogeneous_constraints)
{
  const AffineConstraints<double> &constraints =
      (use_homogeneous_constraints ? this->zero_constraints: this->nonzero_constraints);

  constraints.distribute_local_to_global(data.local_rhs,
                                         data.local_dof_indices,
                                         this->container.system_rhs);
}
=======
>>>>>>> 6a81891f

// explicit instantiation
template void Solver<2>::assemble_rhs(const bool);
template void Solver<3>::assemble_rhs(const bool);



}  // namespace Hydrodynamic
<|MERGE_RESOLUTION|>--- conflicted
+++ resolved
@@ -127,293 +127,6 @@
 }
 
 
-<<<<<<< HEAD
-template <int dim, typename TriangulationType, typename LinearAlgebraContainer>
-void Solver<dim, TriangulationType, LinearAlgebraContainer>::assemble_local_rhs
-(const typename DoFHandler<dim>::active_cell_iterator &cell,
- AssemblyData::RightHandSide::Scratch<dim> &scratch,
- AssemblyBaseData::RightHandSide::Copy     &data,
- const bool use_stress_form) const
-{
-  scratch.fe_values.reinit(cell);
-
-  data.local_rhs = 0;
-
-  cell->get_dof_indices(data.local_dof_indices);
-
-  const FEValuesExtractors::Vector  velocity(0);
-  const FEValuesExtractors::Scalar  pressure(dim);
-
-  const double nu{1.0 / reynolds_number};
-  const double delta{c * std::pow(cell->diameter(), 2)};
-
-  OptionalArgumentsWeakForm<dim> &weak_form_options = scratch.optional_arguments_weak_from;
-  OptionalArgumentsStrongForm<dim> &strong_form_options = scratch.optional_arguments_strong_from;
-  weak_form_options.use_stress_form = use_stress_form;
-  strong_form_options.use_stress_form = use_stress_form;
-
-  // solution values
-  scratch.fe_values[velocity].get_function_values(this->evaluation_point,
-                                                  scratch.present_velocity_values);
-  scratch.fe_values[velocity].get_function_gradients(this->evaluation_point,
-                                                     scratch.present_velocity_gradients);
-
-  scratch.fe_values[pressure].get_function_values(this->evaluation_point,
-                                                  scratch.present_pressure_values);
-
-  // stress form
-  if (use_stress_form)
-    scratch.fe_values[velocity].get_function_symmetric_gradients(this->evaluation_point,
-                                                                 scratch.present_sym_velocity_gradients);
-
-  // stabilization related solution values
-  if (stabilization & (apply_supg|apply_pspg))
-  {
-    scratch.fe_values[velocity].get_function_laplacians(this->evaluation_point,
-                                                        scratch.present_velocity_laplaceans);
-    scratch.fe_values[pressure].get_function_gradients(this->evaluation_point,
-                                                       scratch.present_pressure_gradients);
-
-    // stress form
-    if (use_stress_form)
-    {
-      std::vector<Tensor<3, dim>> present_hessians(scratch.n_q_points);
-      scratch.fe_values[velocity].get_function_hessians(this->evaluation_point,
-                                                        present_hessians);
-
-      std::vector<Tensor<1, dim>> &present_velocity_grad_divergences =
-          strong_form_options.present_velocity_grad_divergences.value();
-      for (std::size_t q=0; q<present_hessians.size(); ++q)
-      {
-        present_velocity_grad_divergences[q] = 0;
-        for (unsigned int d=0; d<dim; ++d)
-          present_velocity_grad_divergences[q] += present_hessians[q][d][d];
-      }
-    }
-  }
-
-  // body force
-  if (body_force_ptr != nullptr)
-  {
-    body_force_ptr->value_list(scratch.fe_values.get_quadrature_points(),
-                               *strong_form_options.body_force_values);
-    strong_form_options.froude_number = froude_number;
-    weak_form_options.froude_number = froude_number;
-  }
-
-  // background field
-  if (background_velocity_ptr != nullptr)
-  {
-    background_velocity_ptr->value_list(scratch.fe_values.get_quadrature_points(),
-                                        *strong_form_options.background_velocity_values);
-    background_velocity_ptr->gradient_list(scratch.fe_values.get_quadrature_points(),
-                                           *strong_form_options.background_velocity_gradients);
-  }
-
-  // Coriolis term
-  if (angular_velocity_ptr != nullptr)
-  {
-    strong_form_options.angular_velocity = angular_velocity_ptr->value();
-    strong_form_options.rossby_number = rossby_number;
-
-    weak_form_options.angular_velocity = angular_velocity_ptr->value();
-    weak_form_options.rossby_number = rossby_number;
-  }
-
-  // stabilization
-  if (stabilization & (apply_supg|apply_pspg))
-    compute_strong_residual(scratch.present_velocity_values,
-                            scratch.present_velocity_gradients,
-                            scratch.present_velocity_laplaceans,
-                            scratch.present_pressure_gradients,
-                            scratch.present_strong_residuals,
-                            nu,
-                            strong_form_options);
-
-  for (const auto q: scratch.fe_values.quadrature_point_indices())
-  {
-    for (const auto i: scratch.fe_values.dof_indices())
-    {
-      scratch.phi_velocity[i] = scratch.fe_values[velocity].value(i, q);
-      scratch.grad_phi_velocity[i] = scratch.fe_values[velocity].gradient(i, q);
-      scratch.div_phi_velocity[i] = scratch.fe_values[velocity].divergence(i, q);
-      scratch.phi_pressure[i] = scratch.fe_values[pressure].value(i, q);
-
-      // stress form
-      if (use_stress_form)
-        scratch.sym_grad_phi_velocity[i] = scratch.fe_values[velocity].symmetric_gradient(i, q);
-
-      // stabilization related shape functions
-      if (stabilization & apply_pspg)
-        scratch.grad_phi_pressure[i] = scratch.fe_values[pressure].gradient(i, q);
-    }
-
-    // stress form
-    if (use_stress_form)
-      weak_form_options.present_symmetric_velocity_gradient =
-          scratch.present_sym_velocity_gradients[q];
-
-    // background field
-    if (strong_form_options.background_velocity_values)
-      weak_form_options.background_velocity_value =
-          strong_form_options.background_velocity_values->at(q);
-    if (strong_form_options.background_velocity_gradients)
-      weak_form_options.background_velocity_gradient =
-          strong_form_options.background_velocity_gradients->at(q);
-
-    // body force
-    if (strong_form_options.body_force_values)
-      weak_form_options.body_force_value =
-          strong_form_options.body_force_values->at(q);
-
-    const double JxW{scratch.fe_values.JxW(q)};
-
-    for (const auto i: scratch.fe_values.dof_indices())
-    {
-      // stress form
-      if (use_stress_form)
-        weak_form_options.velocity_test_function_symmetric_gradient =
-            scratch.sym_grad_phi_velocity[i];
-
-      double rhs = compute_rhs(scratch.phi_velocity[i],
-                               scratch.grad_phi_velocity[i],
-                               scratch.present_velocity_values[q],
-                               scratch.present_velocity_gradients[q],
-                               scratch.present_pressure_values[q],
-                               scratch.phi_pressure[i],
-                               nu,
-                               weak_form_options);
-
-      if (stabilization & (apply_supg|apply_pspg))
-      {
-        Tensor<1, dim> stabilization_test_function;
-
-        if (stabilization & apply_supg)
-        {
-          stabilization_test_function += scratch.grad_phi_velocity[i] *
-                                         scratch.present_velocity_values[q];
-          if (background_velocity_ptr != nullptr)
-            stabilization_test_function += scratch.grad_phi_velocity[i] *
-                                           *weak_form_options.background_velocity_value;
-        }
-        if (stabilization & apply_pspg)
-          stabilization_test_function += scratch.grad_phi_pressure[i];
-
-        rhs -= delta * scratch.present_strong_residuals[q] * stabilization_test_function;
-      }
-
-      if (stabilization & apply_grad_div)
-        rhs += mu * compute_grad_div_rhs(scratch.present_velocity_gradients[q],
-                                         scratch.grad_phi_velocity[i]);
-
-      data.local_rhs(i) += rhs * JxW;
-    }
-  } // end loop over cell quadrature points
-
-  // Loop over the faces of the cell
-  const typename VectorBoundaryConditions<dim>::NeumannBCMapping
-  &neumann_bcs = velocity_boundary_conditions.neumann_bcs;
-  if (!neumann_bcs.empty())
-    if (cell->at_boundary())
-      for (const auto &face : cell->face_iterators())
-        if (face->at_boundary() &&
-            neumann_bcs.find(face->boundary_id()) != neumann_bcs.end())
-        {
-          // Neumann boundary condition
-          scratch.fe_face_values.reinit(cell, face);
-
-          const types::boundary_id  boundary_id{face->boundary_id()};
-          neumann_bcs.at(boundary_id)->value_list(scratch.fe_face_values.get_quadrature_points(),
-                                                  scratch.boundary_traction_values);
-
-          // Loop over face quadrature points
-          for (const auto q: scratch.fe_face_values.quadrature_point_indices())
-          {
-            // Extract the test function's values at the face quadrature points
-            for (const auto i: scratch.fe_face_values.dof_indices())
-              scratch.phi_velocity[i] = scratch.fe_face_values[velocity].value(i,q);
-
-            const double JxW_face{scratch.fe_face_values.JxW(q)};
-
-            // Loop over the degrees of freedom
-            for (const auto i: scratch.fe_face_values.dof_indices())
-              data.local_rhs(i) += scratch.phi_velocity[i] *
-                                   scratch.boundary_traction_values[q] *
-                                   JxW_face;
-          } // Loop over face quadrature points
-        } // Loop over the faces of the cell
-
-  if (include_boundary_stress_terms && cell->at_boundary())
-    for (const auto &face : cell->face_iterators())
-      if (face->at_boundary() &&
-          std::find(boundary_stress_ids.begin(),
-                    boundary_stress_ids.end(),
-                    face->boundary_id()) != boundary_stress_ids.end())
-      {
-        // unconstrained boundary condition
-        scratch.fe_face_values.reinit(cell, face);
-
-        scratch.fe_face_values[pressure].get_function_values(this->evaluation_point,
-                                                             scratch.present_pressure_face_values);
-
-        // normal vectors
-        scratch.face_normal_vectors = scratch.fe_face_values.get_normal_vectors();
-
-        // compute present boundary traction
-        if (use_stress_form)
-        {
-          scratch.fe_face_values[velocity].get_function_symmetric_gradients(this->evaluation_point,
-                                                                            scratch.present_velocity_sym_face_gradients);
-
-          for (const auto q: scratch.fe_face_values.quadrature_point_indices())
-            scratch.boundary_traction_values[q] =
-                - scratch.present_pressure_face_values[q] * scratch.face_normal_vectors[q]
-                + 2.0 * nu * scratch.present_velocity_sym_face_gradients[q] * scratch.face_normal_vectors[q];
-        }
-        else
-        {
-          scratch.fe_face_values[velocity].get_function_gradients(this->evaluation_point,
-                                                                  scratch.present_velocity_face_gradients);
-
-          for (const auto q: scratch.fe_face_values.quadrature_point_indices())
-            scratch.boundary_traction_values[q] =
-                - scratch.present_pressure_face_values[q] * scratch.face_normal_vectors[q]
-                + nu * scratch.present_velocity_face_gradients[q] * scratch.face_normal_vectors[q];
-        }
-
-        // Loop over face quadrature points
-        for (const auto q: scratch.fe_face_values.quadrature_point_indices())
-        {
-          const double JxW_face{scratch.fe_face_values.JxW(q)};
-          // Extract the test function's values at the face quadrature points
-          for (const auto i: scratch.fe_face_values.dof_indices())
-            scratch.phi_velocity[i] = scratch.fe_face_values[velocity].value(i, q);
-
-          // Loop over the degrees of freedom
-          for (const auto i: scratch.fe_face_values.dof_indices())
-            data.local_rhs(i) += scratch.phi_velocity[i] *
-                                 scratch.boundary_traction_values[q] *
-                                 JxW_face;
-        } // Loop over face quadrature points
-      } // Loop over the faces of the cell
-}
-
-
-
-template <int dim, typename TriangulationType, typename LinearAlgebraContainer>
-void Solver<dim, TriangulationType, LinearAlgebraContainer>::copy_local_to_global_rhs
-(const AssemblyBaseData::RightHandSide::Copy  &data,
- const bool use_homogeneous_constraints)
-{
-  const AffineConstraints<double> &constraints =
-      (use_homogeneous_constraints ? this->zero_constraints: this->nonzero_constraints);
-
-  constraints.distribute_local_to_global(data.local_rhs,
-                                         data.local_dof_indices,
-                                         this->container.system_rhs);
-}
-=======
->>>>>>> 6a81891f
 
 // explicit instantiation
 template void Solver<2>::assemble_rhs(const bool);
