/*
 * apply_constraints.cc
 *
 *  Created on: Aug 31, 2021
 *      Author: sg
 */
#include <base.h>

#include <deal.II/grid/grid_tools.h>

#include <deal.II/numerics/vector_tools.h>

#include <functional>

namespace Base {


template <int dim, typename TriangulationType>
void Solver<dim, TriangulationType>::
apply_hanging_node_constraints()
{
  DoFTools::make_hanging_node_constraints(dof_handler,
                                          nonzero_constraints);

  DoFTools::make_hanging_node_constraints(dof_handler,
                                          zero_constraints);
}



template <int dim, typename TriangulationType>
void Solver<dim, TriangulationType>::
apply_periodicity_constraints
(std::vector<PeriodicBoundaryData<dim>> &periodic_bcs,
 const ComponentMask                    &mask)
{
  std::vector<GridTools::PeriodicFacePair<typename DoFHandler<dim>::cell_iterator>>
  periodicity_vector;

  for (auto const &periodic_bc : periodic_bcs)
    GridTools::collect_periodic_faces(dof_handler,
                                      periodic_bc.boundary_pair.first,
                                      periodic_bc.boundary_pair.second,
                                      periodic_bc.direction,
                                      periodicity_vector);

  DoFTools::make_periodicity_constraints<dim, dim>(periodicity_vector,
                                                   nonzero_constraints,
                                                   mask);

  DoFTools::make_periodicity_constraints<dim, dim>(periodicity_vector,
                                                   zero_constraints,
                                                   mask);

}



template <int dim, typename TriangulationType>
void Solver<dim, TriangulationType>::
apply_dirichlet_constraints
(const typename BoundaryConditionsBase<dim>::BCMapping &dirichlet_bcs,
 const ComponentMask                                   &mask)
{
  std::map<types::boundary_id, const Function<dim> *> function_map;

  const unsigned int n_components{mask.n_selected_components()};
  const unsigned int first_selected_component{mask.first_selected_component()};

  Assert(n_components == 1 || n_components==dim,
         ExcMessage("Expected either one or dim selected components."));

  if (n_components==dim)
    for (unsigned d=0; d<dim; ++d)
      AssertThrow(mask[first_selected_component + d] == true,
                  ExcMessage("Expected a sequence of dim selected components in "
                             "component mask"));

  if (n_components != fe_system->n_components())
  {
    std::map<types::boundary_id, FunctionFromFunctionObjects<dim>> aux_function_map;

    Functions::ZeroFunction<dim>  zero_function;
    auto zero_function_value = [&](const Point<dim> &point){ return zero_function.value(point); };
    for (const auto &[boundary_id, function]: dirichlet_bcs)
    {
      AssertDimension(function->n_components, n_components);

      std::vector<std::function<double(const Point<dim> &)>> function_values;

      for (std::size_t i=0; i<fe_system->n_components(); )
      {
        if (mask[i] == false)
        {
          function_values.push_back(zero_function_value);
          ++i;
        }
        else
        {
          if (n_components == 1)
          {
            auto fun = [&](const Point<dim> &point){ return function->value(point); };
            function_values.push_back(fun);
            ++i;
          }
          else
            for (unsigned int d=0; d<dim; ++d, ++i)
            {
              auto fun = [&, d](const Point<dim> &point){ return function->value(point, d); };
              function_values.push_back(fun);
            }
        }
      }
      AssertDimension(function_values.size(), fe_system->n_components());

      FunctionFromFunctionObjects<dim>  auxiliary_function(fe_system->n_components());
      auxiliary_function.set_function_values(function_values);

      aux_function_map.insert
      (std::pair<types::boundary_id, FunctionFromFunctionObjects<dim>>(boundary_id, auxiliary_function));
    }

    for (const auto &bc: dirichlet_bcs)
      function_map[bc.first] = &aux_function_map[bc.first];

    VectorTools::interpolate_boundary_values(mapping,
                                             dof_handler,
                                             function_map,
                                             nonzero_constraints,
                                             mask);
  }
  else
  {
    for (const auto &[boundary_id, function]: dirichlet_bcs)
    {
      AssertDimension(function->n_components, n_components);

      function_map[boundary_id] = function.get();
    }
    VectorTools::interpolate_boundary_values(mapping,
                                             dof_handler,
                                             function_map,
                                             nonzero_constraints,
                                             mask);
  }

  function_map.clear();
  {
    const Functions::ZeroFunction<dim>  zero_function(fe_system->n_components());
    for (const auto &[boundary_id, function]: dirichlet_bcs)
    {
      function_map[boundary_id] = &zero_function;
    }
    VectorTools::interpolate_boundary_values(mapping,
                                             dof_handler,
                                             function_map,
                                             zero_constraints,
                                             mask);
  }
}



template <int dim, typename TriangulationType>
void Solver<dim, TriangulationType>::
apply_normal_flux_constraints
(const typename BoundaryConditionsBase<dim>::BCMapping &normal_flux_bcs,
 const ComponentMask                                   &mask)
{
  std::map<types::boundary_id, const Function<dim> *> function_map;
  std::set<types::boundary_id>  boundary_id_set;

  AssertDimension(mask.n_selected_components(), dim);

  const unsigned int first_vector_component{mask.first_selected_component()};

  for (auto const &[boundary_id, function] : normal_flux_bcs)
  {
    function_map[boundary_id] = function.get();
    boundary_id_set.insert(boundary_id);
  }

  VectorTools::compute_nonzero_normal_flux_constraints(dof_handler,
                                                       first_vector_component,
                                                       boundary_id_set,
                                                       function_map,
                                                       nonzero_constraints,
                                                       mapping);
  VectorTools::compute_no_normal_flux_constraints(dof_handler,
                                                  first_vector_component,
                                                  boundary_id_set,
                                                  zero_constraints,
                                                  mapping);
}



template <int dim, typename TriangulationType, typename LinearAlgebraContainer>
void Solver<dim, TriangulationType, LinearAlgebraContainer>::
apply_mean_value_constraint
(const ComponentMask &mask,
 const double         mean_value)
{
  this->pcout << "    Apply mean value constraint..." << std::endl;
  Assert(mask.size() == this->fe_system->n_components(),
         ExcDimensionMismatch(mask.size(), this->fe_system->n_components()));

  Assert(mask.n_selected_components() == 1,
         ExcMessage("Only one component of the solution can be selected "
                    "for constraining the mean value."));

  const unsigned int selected_component{mask.first_selected_component()};
  AssertThrow(!component_mean_values.contains(selected_component),
              ExcMessage("The mean value of the selected component was already "
                         "specified."));

  IndexSet  boundary_dofs;
  DoFTools::extract_boundary_dofs(this->dof_handler,
                                  mask,
                                  boundary_dofs);

  // Look for an admissible local degree of freedom to constrain
  types::global_dof_index local_idx = numbers::invalid_dof_index;
  IndexSet::ElementIterator idx = boundary_dofs.begin();
  IndexSet::ElementIterator endidx = boundary_dofs.end();
  for(; idx != endidx; ++idx)
    if ((this->zero_constraints.can_store_line(*idx) &&
         !this->zero_constraints.is_constrained(*idx)) &&
        (this->nonzero_constraints.can_store_line(*idx) &&
                     !this->nonzero_constraints.is_constrained(*idx)))
    {
      local_idx = *idx;
      break;
    }

  // choose the degree of freedom with the smallest index. If no
  // admissible degree of freedom was found in a given processor, its
  // value is set the number of degree of freedom
  types::global_dof_index global_idx{numbers::invalid_dof_index};

  // ensure that at least one processor found things
  if (const parallel::TriangulationBase<dim> *tria_ptr =
      dynamic_cast<const parallel::TriangulationBase<dim> *>(&this->triangulation);
      tria_ptr != nullptr)
  {
    global_idx = Utilities::MPI::min((local_idx != numbers::invalid_dof_index)? local_idx: this->dof_handler.n_dofs(),
                                     tria_ptr->get_communicator());
  }
  else
    global_idx = local_idx;
  AssertThrow(global_idx != numbers::invalid_dof_index,
              ExcMessage("Invalid DoF index when setting mean value constraint "
                         "on the pressure component."));

  // check that an admissible degree of freedom was found
  AssertThrow(global_idx < dof_handler.n_dofs(),
              ExcMessage("Error, couldn't find a DoF to constrain."));

  // set the degree of freedom to zero
  if (zero_constraints.can_store_line(global_idx))
  {
    AssertThrow(!zero_constraints.is_constrained(global_idx),
                ExcInternalError());
    zero_constraints.add_line(global_idx);
  }
  if (nonzero_constraints.can_store_line(global_idx))
  {
    AssertThrow(!nonzero_constraints.is_constrained(global_idx),
                ExcInternalError());
    nonzero_constraints.add_line(global_idx);
  }

  // add mean value
  component_mean_values[selected_component] = mean_value;

}



// explicit instantiations
template
void
Solver<2>::
apply_hanging_node_constraints();
template
void
Solver<3>::
apply_hanging_node_constraints();

template void Solver<2>::apply_periodicity_constraints
(std::vector<PeriodicBoundaryData<2>> &,
 const ComponentMask                  &);
template void Solver<3>::apply_periodicity_constraints
(std::vector<PeriodicBoundaryData<3>> &,
 const ComponentMask                  &);

template void Solver<2>::apply_dirichlet_constraints
(const typename BoundaryConditionsBase<2>::BCMapping &, const ComponentMask &);
template void Solver<3>::apply_dirichlet_constraints
(const typename BoundaryConditionsBase<3>::BCMapping &, const ComponentMask &);

template
void
Solver<2>::
apply_normal_flux_constraints
(const typename BoundaryConditionsBase<2>::BCMapping &, const ComponentMask &);
template
void
Solver<3>::
apply_normal_flux_constraints
(const typename BoundaryConditionsBase<3>::BCMapping &, const ComponentMask &);

<<<<<<< HEAD
template
void
Solver<2, ParallelTriangulation<2>, TrilinosContainer>::
apply_normal_flux_constraints
(const typename BoundaryConditionsBase<2>::BCMapping &, const ComponentMask &);
template
void
Solver<3, ParallelTriangulation<3>, TrilinosContainer>::
apply_normal_flux_constraints
(const typename BoundaryConditionsBase<3>::BCMapping &, const ComponentMask &);


template
void
Solver<2>::
apply_mean_value_constraint
(const ComponentMask &, const double);
template
void
Solver<3>::
apply_mean_value_constraint
(const ComponentMask &, const double);

template
void
Solver<2, ParallelTriangulation<2>, TrilinosContainer>::
apply_mean_value_constraint
(const ComponentMask &, const double);
template
void
Solver<3, ParallelTriangulation<3>, TrilinosContainer>::
apply_mean_value_constraint
(const ComponentMask &, const double);


}  // namespace SolverBase
=======
}  // namespace Base
>>>>>>> 6a81891f
<|MERGE_RESOLUTION|>--- conflicted
+++ resolved
@@ -195,8 +195,8 @@
 
 
 
-template <int dim, typename TriangulationType, typename LinearAlgebraContainer>
-void Solver<dim, TriangulationType, LinearAlgebraContainer>::
+template <int dim, typename TriangulationType>
+void Solver<dim, TriangulationType>::
 apply_mean_value_constraint
 (const ComponentMask &mask,
  const double         mean_value)
@@ -310,19 +310,6 @@
 apply_normal_flux_constraints
 (const typename BoundaryConditionsBase<3>::BCMapping &, const ComponentMask &);
 
-<<<<<<< HEAD
-template
-void
-Solver<2, ParallelTriangulation<2>, TrilinosContainer>::
-apply_normal_flux_constraints
-(const typename BoundaryConditionsBase<2>::BCMapping &, const ComponentMask &);
-template
-void
-Solver<3, ParallelTriangulation<3>, TrilinosContainer>::
-apply_normal_flux_constraints
-(const typename BoundaryConditionsBase<3>::BCMapping &, const ComponentMask &);
-
-
 template
 void
 Solver<2>::
@@ -334,19 +321,4 @@
 apply_mean_value_constraint
 (const ComponentMask &, const double);
 
-template
-void
-Solver<2, ParallelTriangulation<2>, TrilinosContainer>::
-apply_mean_value_constraint
-(const ComponentMask &, const double);
-template
-void
-Solver<3, ParallelTriangulation<3>, TrilinosContainer>::
-apply_mean_value_constraint
-(const ComponentMask &, const double);
-
-
-}  // namespace SolverBase
-=======
-}  // namespace Base
->>>>>>> 6a81891f
+}  // namespace Base