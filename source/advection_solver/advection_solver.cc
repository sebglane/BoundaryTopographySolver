/*
 * setup.cc
 *
 *  Created on: Aug 31, 2021
 *      Author: sg
 */

#include <deal.II/numerics/data_out.h>

#include <advection_solver.h>
#include <postprocessor_base.h>

#include <filesystem>
#include <fstream>
#include <string>

namespace Advection {

SolverParameters::SolverParameters()
:
Base::Parameters(),
<<<<<<< HEAD
c_max(0.1),
c_entropy(0.1)
=======
c(0.1),
nu(1.0e-4)
>>>>>>> a657768f
{}



void SolverParameters::declare_parameters(ParameterHandler &prm)
{
  Base::Parameters::declare_parameters(prm);

  prm.enter_subsection("Advection solver parameters");
  {
    prm.declare_entry("SUPG stabilization coefficient",
                      "0.1",
                      Patterns::Double(0.0));

    prm.declare_entry("Minimal viscosity",
                      "1.0e-4",
                      Patterns::Double(std::numeric_limits<double>::epsilon()));
  }
  prm.leave_subsection();
}



void SolverParameters::parse_parameters(ParameterHandler &prm)
{
  Base::Parameters::parse_parameters(prm);

  prm.enter_subsection("Advection solver parameters");
  {
    c = prm.get_double("SUPG stabilization coefficient");
    AssertThrow(c > 0.0, ExcLowerRangeType<double>(0.0, c));

    nu = prm.get_double("Minimal viscosity");
    AssertIsFinite(nu);
    Assert(nu > 0.0, ExcLowerRangeType<double>(nu, 0.0));
  }
  prm.leave_subsection();
}



template<typename Stream>
Stream& operator<<(Stream &stream, const SolverParameters &prm)
{
  stream << static_cast<const Base::Parameters &>(prm);

  Utility::add_header(stream);
  Utility::add_line(stream, "Advection solver parameters");
  Utility::add_header(stream);

  Utility::add_line(stream, "SUPG stabilization coeff.", prm.c);
  Utility::add_line(stream, "Minimal viscosity", prm.nu);

  return (stream);
}



template <int dim, typename TriangulationType>
Solver<dim, TriangulationType>::Solver
<<<<<<< HEAD
(TriangulationType      &tria,
 Mapping<dim>           &mapping,
 const SolverParameters &parameters)
:
Base::Solver<dim, TriangulationType>(tria, mapping, parameters),
boundary_conditions(this->triangulation),
=======
(TriangulationType       &tria,
 Mapping<dim>            &mapping,
 const SolverParameters  &parameters,
 const double             gradient_scaling_number)
:
Base::Solver<dim, TriangulationType>(tria, mapping, parameters),
scalar_boundary_conditions(this->triangulation),
>>>>>>> a657768f
advection_field_ptr(),
reference_field_ptr(),
source_term_ptr(),
gradient_scaling_number(gradient_scaling_number),
scalar_fe_degree(1),
c(parameters.c),
nu(parameters.nu),
scalar_fe_index(numbers::invalid_unsigned_int),
scalar_block_index(numbers::invalid_unsigned_int)
{}



template <int dim, typename TriangulationType>
void Solver<dim, TriangulationType>::output_results(const unsigned int cycle) const
{
  if (this->verbose)
    this->pcout << "    Output results..." << std::endl;

  // prepare data out object
  DataOut<dim>  data_out;
  data_out.attach_dof_handler(this->dof_handler);
  data_out.add_data_vector(this->present_solution, "field");

  data_out.build_patches(scalar_fe_degree);

  // write output to disk
  const std::string filename = ("solution-" +
                                Utilities::int_to_string(cycle, 2) +
                                ".vtk");
  std::filesystem::path output_file(this->graphical_output_directory);
  output_file /= filename;

  std::ofstream fstream(output_file.c_str());
  data_out.write_vtk(fstream);
}

// explicit instantiation
template std::ostream & operator<<(std::ostream &, const SolverParameters &);
template ConditionalOStream & operator<<(ConditionalOStream &, const SolverParameters &);

template Solver<2>::Solver
(Triangulation<2>       &,
 Mapping<2>             &,
 const SolverParameters &,
 const double             );
template Solver<3>::Solver
(Triangulation<3>       &,
 Mapping<3>             &,
 const SolverParameters &,
 const double             );

template void Solver<2>::output_results(const unsigned int ) const;
template void Solver<3>::output_results(const unsigned int ) const;

template class Solver<2>;
template class Solver<3>;

}  // namespace Advection<|MERGE_RESOLUTION|>--- conflicted
+++ resolved
@@ -19,13 +19,8 @@
 SolverParameters::SolverParameters()
 :
 Base::Parameters(),
-<<<<<<< HEAD
-c_max(0.1),
-c_entropy(0.1)
-=======
 c(0.1),
 nu(1.0e-4)
->>>>>>> a657768f
 {}
 
 
@@ -86,14 +81,6 @@
 
 template <int dim, typename TriangulationType>
 Solver<dim, TriangulationType>::Solver
-<<<<<<< HEAD
-(TriangulationType      &tria,
- Mapping<dim>           &mapping,
- const SolverParameters &parameters)
-:
-Base::Solver<dim, TriangulationType>(tria, mapping, parameters),
-boundary_conditions(this->triangulation),
-=======
 (TriangulationType       &tria,
  Mapping<dim>            &mapping,
  const SolverParameters  &parameters,
@@ -101,7 +88,6 @@
 :
 Base::Solver<dim, TriangulationType>(tria, mapping, parameters),
 scalar_boundary_conditions(this->triangulation),
->>>>>>> a657768f
 advection_field_ptr(),
 reference_field_ptr(),
 source_term_ptr(),
