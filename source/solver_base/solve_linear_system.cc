--- conflicted
+++ resolved
@@ -28,80 +28,17 @@
   if (verbose)
     pcout << "    Solving linear system..." << std::endl;
 
-<<<<<<< HEAD
-  const auto r = internal::solve_trilinos(container.system_matrix,
-                                          container.system_rhs,
-                                          this->solution_update);
-
-  if (verbose)
-    pcout << "    Number of GMRES iterations: "
-          << r.first
-          << ", Final residual: " << r.second << "."
-          << std::endl;
-
-  const AffineConstraints<double> &constraints_used =
-      (use_homogeneous_constraints ? zero_constraints: nonzero_constraints);
-
-  container.distribute_constraints(constraints_used,
-                                   this->solution_update);
-}
-
-
-
-template <>
-void Solver<3, ParallelTriangulation<3>, TrilinosContainer>::
-solve_linear_system(const bool use_homogeneous_constraints)
-{
-  if (verbose)
-    pcout << "    Solving linear system..." << std::endl;
-
-  const auto r = internal::solve_trilinos(container.system_matrix,
-                                          container.system_rhs,
-                                          this->solution_update);
-
-  if (verbose)
-    pcout << "    Number of GMRES iterations: "
-          << r.first
-          << ", Final residual: " << r.second << "."
-          << std::endl;
-
-  const AffineConstraints<double> &constraints_used =
-      (use_homogeneous_constraints ? zero_constraints: nonzero_constraints);
-
-  container.distribute_constraints(constraints_used,
-                                   this->solution_update);
-}
-
-
-
-template <>
-void Solver<2>::solve_linear_system(const bool use_homogeneous_constraints)
-{
-  if (verbose)
-    pcout << "    Solving linear system..." << std::endl;
-
-=======
->>>>>>> 6a81891f
   TimerOutput::Scope timer_section(computing_timer, "Solve linear system");
 
   SparseDirectUMFPACK direct_solver;
   direct_solver.solve(system_matrix, system_rhs);
 
-<<<<<<< HEAD
-  container.set_vector(container.system_rhs, this->solution_update);
-=======
   solution_update = system_rhs;
->>>>>>> 6a81891f
 
   const AffineConstraints<double> &constraints_used =
       (use_homogeneous_constraints ? zero_constraints: nonzero_constraints);
 
-<<<<<<< HEAD
-  container.distribute_constraints(constraints_used,
-                                   this->solution_update);
-=======
   constraints_used.distribute(solution_update);
->>>>>>> 6a81891f
 }
 
 
@@ -109,27 +46,5 @@
 template void Solver<2>::solve_linear_system(const bool);
 template void Solver<3>::solve_linear_system(const bool);
 
-<<<<<<< HEAD
-template <>
-void Solver<3>::solve_linear_system(const bool use_homogeneous_constraints)
-{
-  if (verbose)
-    pcout << "    Solving linear system..." << std::endl;
-
-  TimerOutput::Scope timer_section(computing_timer, "Solve linear system");
-
-  SparseDirectUMFPACK     direct_solver;
-  direct_solver.solve(container.system_matrix, container.system_rhs);
-
-  container.set_vector(container.system_rhs, this->solution_update);
-
-  const AffineConstraints<double> &constraints_used =
-      (use_homogeneous_constraints ? zero_constraints: nonzero_constraints);
-
-  container.distribute_constraints(constraints_used,
-                                   this->solution_update);
-}
-=======
->>>>>>> 6a81891f
 
 }  // namespace SolverBase
