+------------------------------------------+----------------------+
| Problem parameters                                              |
+------------------------------------------+----------------------+
| Spatial dimension                        | 2                    |
| Max. number of Newton iterations         | 15                   |
| Absolute tolerance                       | 1e-12                |
| Relative tolerance                       | 1e-09                |
| Verbose                                  | false                |
| Print timings                            | false                |
| Graphical output directory               | ./ResultsBuoyantTopographyProblem |
+------------------------------------------+----------------------+
| Refinement control parameters                                   |
+------------------------------------------+----------------------+
| Adaptive mesh refinement                 | True                 |
| Initial refinements                      | 4                    |
| Initial boundary refinements             | 0                    |
| Fraction of cells set to coarsen         | 0                    |
| Fraction of cells set to refine          | 0.8                  |
| Maximum number of levels                 | 10                   |
| Minimum number of levels                 | 2                    |
| Number of refinement cycles              | 3                    |
+------------------------------------------+----------------------+
| Hydrodynamic solver parameters                                  |
+------------------------------------------+----------------------+
| Convective term weak form                | standard             |
| Viscous term weak form                   | Laplacean            |
| Include_boundary_stress_terms            | false                |
| Stabilization type                       | none                 |
| SUPG/PSPG stab. parameter                | 1                    |
| Grad-Div stab. parameter                 | 1                    |
+------------------------------------------+----------------------+
| Problem parameters                                              |
+------------------------------------------+----------------------+
| Spatial dimension                        | 2                    |
| Max. number of Newton iterations         | 15                   |
| Absolute tolerance                       | 1e-12                |
| Relative tolerance                       | 1e-09                |
| Verbose                                  | false                |
| Print timings                            | false                |
| Graphical output directory               | ./ResultsBuoyantTopographyProblem |
+------------------------------------------+----------------------+
| Refinement control parameters                                   |
+------------------------------------------+----------------------+
| Adaptive mesh refinement                 | True                 |
| Initial refinements                      | 4                    |
| Initial boundary refinements             | 0                    |
| Fraction of cells set to coarsen         | 0                    |
| Fraction of cells set to refine          | 0.8                  |
| Maximum number of levels                 | 10                   |
| Minimum number of levels                 | 2                    |
| Number of refinement cycles              | 3                    |
+------------------------------------------+----------------------+
| Advection solver parameters                                     |
+------------------------------------------+----------------------+
| SUPG stabilization coeff.                | 1                    |
| Minimal viscosity                        | 0.0001               |
| Mapping                                  | MappingQ<dim>(1)     |
| Reynolds number                          | 100                  |
| Froude number                            | 100000               |
| Stratification number                    | 0.01                 |
+------------------------------------------+----------------------+
+------------------------------------------+----------------------+

Solving buoyant topography problem
    Make grid...
    Initialize mapping...
    Set boundary conditions...
    Number of active cells: 256
    Number of total degrees of freedom: 2756
Cycle 0:
Initial residual: 8.073271e-02
Reseting density solution...
<<<<<<< HEAD
Iteration:   0, Current residual: 2.3274e+00 (Tolerance: 8.0733e-11), Residual components: 7.2034e-03, 1.0779e-16, 2.3274e+00, 
Reseting density solution...
Iteration:   1, Current residual: 9.5461e-04 (Tolerance: 8.0733e-11), Residual components: 1.4624e-04, 5.2695e-17, 9.4334e-04, 
Iteration:   2, Current residual: 1.6641e-04 (Tolerance: 8.0733e-11), Residual components: 7.3255e-05, 4.5000e-17, 1.4942e-04, 
Iteration:   3, Current residual: 1.3136e-04 (Tolerance: 8.0733e-11), Residual components: 2.0374e-07, 5.1886e-17, 1.3136e-04, 
Iteration:   4, Current residual: 1.3324e-06 (Tolerance: 8.0733e-11), Residual components: 1.3521e-12, 5.4582e-17, 1.3324e-06, 
Iteration:   5, Current residual: 1.9832e-14 (Tolerance: 8.0733e-11), Residual components: 2.6033e-16, 5.1503e-17, 1.9830e-14, 
=======
Iteration:   0, Current residual: 7.2035e-03 (Tolerance: 8.0733e-11), Residual components: 7.2034e-03, 1.1305e-16, 3.3087e-05, 
Iteration:   1, Current residual: 9.5461e-04 (Tolerance: 8.0733e-11), Residual components: 1.4624e-04, 5.3987e-17, 9.4334e-04, 
Iteration:   2, Current residual: 1.6641e-04 (Tolerance: 8.0733e-11), Residual components: 7.3255e-05, 5.0135e-17, 1.4942e-04, 
Iteration:   3, Current residual: 1.3136e-04 (Tolerance: 8.0733e-11), Residual components: 2.0374e-07, 4.8828e-17, 1.3136e-04, 
Iteration:   4, Current residual: 1.3324e-06 (Tolerance: 8.0733e-11), Residual components: 1.3521e-12, 5.5439e-17, 1.3324e-06, 
Iteration:   5, Current residual: 1.9833e-14 (Tolerance: 8.0733e-11), Residual components: 2.6946e-16, 5.6436e-17, 1.9831e-14, 
>>>>>>> 6a81891f
End cycle 0
Mesh refinement...
    Number of cells set for refinement: 59
    Number of cells set for coarsening: 0
    Number of active cells: 433
    Number of total degrees of freedom: 4714
Cycle 1:
Initial residual: 1.5779e-03
Iteration:   0, Current residual: 9.1571e-06 (Tolerance: 1.5779e-12), Residual components: 9.1429e-06, 5.6180e-17, 5.0958e-07, 
Iteration:   1, Current residual: 6.8533e-09 (Tolerance: 1.5779e-12), Residual components: 4.3540e-09, 5.6994e-17, 5.2924e-09, 
Iteration:   2, Current residual: 6.8933e-13 (Tolerance: 1.5779e-12), Residual components: 1.1586e-15, 6.1755e-17, 6.8933e-13, 
End cycle 1
Mesh refinement...
    Number of cells set for refinement: 212
    Number of cells set for coarsening: 0
    Number of active cells: 1069
    Number of total degrees of freedom: 11634
Cycle 2:
Initial residual: 2.4481e-04
Iteration:   0, Current residual: 1.2490e-07 (Tolerance: 1.0000e-12), Residual components: 1.2420e-07, 5.4568e-17, 1.3220e-08, 
Iteration:   1, Current residual: 9.3733e-13 (Tolerance: 1.0000e-12), Residual components: 1.6823e-14, 5.6782e-17, 9.3718e-13, 
End cycle 2
Mesh refinement...
    Number of cells set for refinement: 631
    Number of cells set for coarsening: 0
    Number of active cells: 2962
    Number of total degrees of freedom: 32254

cycle    average traction     
    0 -6.3408e-03 -6.7562e-01 
    1 -6.3658e-03 -1.9851e-03 
    2 -6.3521e-03  8.4325e-02 

cycle average pressure component 
    0 -3.4833e-03    -6.7681e-01 
    1 -3.4735e-03    -1.9939e-03 
    2 -3.4765e-03     8.4316e-02 

cycle average viscous component 
    0 -2.8575e-03    1.1954e-03 
    1 -2.8923e-03    8.7691e-06 
    2 -2.8757e-03    8.9123e-06 
<|MERGE_RESOLUTION|>--- conflicted
+++ resolved
@@ -70,22 +70,12 @@
 Cycle 0:
 Initial residual: 8.073271e-02
 Reseting density solution...
-<<<<<<< HEAD
-Iteration:   0, Current residual: 2.3274e+00 (Tolerance: 8.0733e-11), Residual components: 7.2034e-03, 1.0779e-16, 2.3274e+00, 
-Reseting density solution...
-Iteration:   1, Current residual: 9.5461e-04 (Tolerance: 8.0733e-11), Residual components: 1.4624e-04, 5.2695e-17, 9.4334e-04, 
-Iteration:   2, Current residual: 1.6641e-04 (Tolerance: 8.0733e-11), Residual components: 7.3255e-05, 4.5000e-17, 1.4942e-04, 
-Iteration:   3, Current residual: 1.3136e-04 (Tolerance: 8.0733e-11), Residual components: 2.0374e-07, 5.1886e-17, 1.3136e-04, 
-Iteration:   4, Current residual: 1.3324e-06 (Tolerance: 8.0733e-11), Residual components: 1.3521e-12, 5.4582e-17, 1.3324e-06, 
-Iteration:   5, Current residual: 1.9832e-14 (Tolerance: 8.0733e-11), Residual components: 2.6033e-16, 5.1503e-17, 1.9830e-14, 
-=======
 Iteration:   0, Current residual: 7.2035e-03 (Tolerance: 8.0733e-11), Residual components: 7.2034e-03, 1.1305e-16, 3.3087e-05, 
 Iteration:   1, Current residual: 9.5461e-04 (Tolerance: 8.0733e-11), Residual components: 1.4624e-04, 5.3987e-17, 9.4334e-04, 
 Iteration:   2, Current residual: 1.6641e-04 (Tolerance: 8.0733e-11), Residual components: 7.3255e-05, 5.0135e-17, 1.4942e-04, 
 Iteration:   3, Current residual: 1.3136e-04 (Tolerance: 8.0733e-11), Residual components: 2.0374e-07, 4.8828e-17, 1.3136e-04, 
 Iteration:   4, Current residual: 1.3324e-06 (Tolerance: 8.0733e-11), Residual components: 1.3521e-12, 5.5439e-17, 1.3324e-06, 
 Iteration:   5, Current residual: 1.9833e-14 (Tolerance: 8.0733e-11), Residual components: 2.6946e-16, 5.6436e-17, 1.9831e-14, 
->>>>>>> 6a81891f
 End cycle 0
 Mesh refinement...
     Number of cells set for refinement: 59
