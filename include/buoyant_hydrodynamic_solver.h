--- conflicted
+++ resolved
@@ -9,10 +9,7 @@
 #define INCLUDE_BUOYANT_HYDRODYNAMIC_SOLVER_H_
 
 #include <advection_solver.h>
-<<<<<<< HEAD
-=======
 #include <buoyant_hydrodynamic_assembly_data.h>
->>>>>>> a49d53b2
 #include <buoyant_hydrodynamic_options.h>
 #include <hydrodynamic_solver.h>
 
@@ -68,7 +65,6 @@
 
 
 
-<<<<<<< HEAD
 namespace LegacyAssemblyData {
 
 namespace Matrix {
@@ -177,8 +173,6 @@
 } // namespace RightHandSide
 
 } // namespace LegacyAssemblyData
-=======
->>>>>>> a49d53b2
 
 template <int dim,
           typename TriangulationType = Triangulation<dim>>
@@ -209,48 +203,39 @@
 
   virtual void assemble_rhs(const bool use_homogenenous_constraints);
 
-<<<<<<< HEAD
-  void assemble_local_system
-  (const typename DoFHandler<dim>::active_cell_iterator &cell,
-   LegacyAssemblyData::Matrix::Scratch<dim> &scratch,
-   AssemblyBaseData::Matrix::Copy     &data,
-   const bool use_picard_linearization,
-   const bool use_stress_tensor) const;
+  void assemble_system_local_cell
+  (const typename DoFHandler<dim>::active_cell_iterator  &cell,
+   AssemblyData::Matrix::ScratchData<dim>                &scratch,
+   MeshWorker::CopyData<1,1,1>                           &data,
+   const bool                                             use_newton_linearization,
+   const bool                                             use_stress_tensor) const;
+
+  void assemble_system_local_boundary
+  (const typename DoFHandler<dim>::active_cell_iterator  &cell,
+   const unsigned int                                     face_number,
+   AssemblyData::Matrix::ScratchData<dim>                &scratch,
+   MeshWorker::CopyData<1,1,1>                           &data,
+   const bool                                             use_newton_linearization,
+   const bool                                             use_stress_tensor) const;
+
+  void assemble_rhs_local_cell
+  (const typename DoFHandler<dim>::active_cell_iterator  &cell,
+   AssemblyData::Matrix::ScratchData<dim>                &scratch,
+   MeshWorker::CopyData<0,1,1>                           &data,
+   const bool                                             use_stress_form) const;
+
+  void assemble_rhs_local_boundary
+  (const typename DoFHandler<dim>::active_cell_iterator  &cell,
+   const unsigned int                                     face_number,
+   AssemblyData::Matrix::ScratchData<dim>                &scratch,
+   MeshWorker::CopyData<0,1,1>                           &data,
+   const bool                                             use_stress_form) const;
 
   void assemble_local_rhs
   (const typename DoFHandler<dim>::active_cell_iterator &cell,
    LegacyAssemblyData::RightHandSide::Scratch<dim> &scratch,
    AssemblyBaseData::RightHandSide::Copy     &data,
    const bool use_stress_form) const;
-=======
-  void assemble_system_local_cell
-  (const typename DoFHandler<dim>::active_cell_iterator  &cell,
-   AssemblyData::Matrix::ScratchData<dim>                &scratch,
-   MeshWorker::CopyData<1,1,1>                           &data,
-   const bool                                             use_newton_linearization,
-   const bool                                             use_stress_tensor) const;
-
-  void assemble_system_local_boundary
-  (const typename DoFHandler<dim>::active_cell_iterator  &cell,
-   const unsigned int                                     face_number,
-   AssemblyData::Matrix::ScratchData<dim>                &scratch,
-   MeshWorker::CopyData<1,1,1>                           &data,
-   const bool                                             use_newton_linearization,
-   const bool                                             use_stress_tensor) const;
-
-  void assemble_rhs_local_cell
-  (const typename DoFHandler<dim>::active_cell_iterator  &cell,
-   AssemblyData::Matrix::ScratchData<dim>                &scratch,
-   MeshWorker::CopyData<0,1,1>                           &data,
-   const bool                                             use_stress_form) const;
-
-  void assemble_rhs_local_boundary
-  (const typename DoFHandler<dim>::active_cell_iterator  &cell,
-   const unsigned int                                     face_number,
-   AssemblyData::Matrix::ScratchData<dim>                &scratch,
-   MeshWorker::CopyData<0,1,1>                           &data,
-   const bool                                             use_stress_form) const;
->>>>>>> a49d53b2
 
   virtual void output_results(const unsigned int cycle = 0) const;
 
