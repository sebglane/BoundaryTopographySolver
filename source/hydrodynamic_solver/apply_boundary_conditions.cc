/*
 * apply_boundary_conditions.cc
 *
 *  Created on: Aug 31, 2021
 *      Author: sg
 */

#include <deal.II/base/exceptions.h>

#include <hydrodynamic_solver.h>

#include <set>

namespace Hydrodynamic {

template <int dim, typename TriangulationType>
void Solver<dim, TriangulationType>::apply_boundary_conditions()
{
  if (this->verbose)
    this->pcout << "    Apply boundary conditions..." << std::endl;

  AssertThrow(velocity_boundary_conditions.closed(),
              ExcMessage("The velocity boundary conditions have not been closed."));
  AssertThrow(pressure_boundary_conditions.closed(),
              ExcMessage("The pressure boundary conditions have not been closed."));

<<<<<<< HEAD
=======
  const FEValuesExtractors::Vector  velocity(velocity_fe_index);
  const FEValuesExtractors::Scalar  pressure(pressure_fe_index);

>>>>>>> 6a81891f
  // periodic boundary conditions
  if (!velocity_boundary_conditions.periodic_bcs.empty() ||
      !pressure_boundary_conditions.periodic_bcs.empty())
  {
    AssertThrow(!pressure_boundary_conditions.periodic_bcs.empty(),
                ExcMessage("No periodic boundary conditions were specified for "
                           "the pressure."));

    AssertThrow(!velocity_boundary_conditions.periodic_bcs.empty(),
                ExcMessage("No periodic boundary conditions were specified for "
                           "the velocity."));

    AssertDimension(velocity_boundary_conditions.periodic_bcs.size(),
                    pressure_boundary_conditions.periodic_bcs.size());

    // task: check that periodic boundary conditions are applied equally to both
    //       the velocity and the pressure
    // iterate over periodic bcs of the velocity
    for (std::size_t i=0; i<velocity_boundary_conditions.periodic_bcs.size(); ++i)
    {
      const PeriodicBoundaryData<dim> &velocity_bc =
          velocity_boundary_conditions.periodic_bcs[i];

      bool matching_bc_found = false;

      // iterate over periodic bcs of the velocity
      for (std::size_t j=0; j<pressure_boundary_conditions.periodic_bcs.size(); ++j)
      {
        const PeriodicBoundaryData<dim> &pressure_bc =
            pressure_boundary_conditions.periodic_bcs[j];

        // check whether the bcs are equivalent
        if (velocity_bc.direction != pressure_bc.direction)
          continue;
        if (velocity_bc.boundary_pair.first != pressure_bc.boundary_pair.first)
          continue;
        if (velocity_bc.boundary_pair.second != pressure_bc.boundary_pair.second)
          continue;

        matching_bc_found = true;
        break;
      }

      AssertThrow(matching_bc_found == true,
                  ExcMessage("A matching periodic boundary could not be found."));
    }
    // done

    this->apply_periodicity_constraints(velocity_boundary_conditions.periodic_bcs,
                                        this->fe_system->component_mask(velocity));
    this->apply_periodicity_constraints(pressure_boundary_conditions.periodic_bcs,
                                        this->fe_system->component_mask(pressure));
  }
<<<<<<< HEAD

  // velocity boundary conditions
  {
    const FEValuesExtractors::Vector  velocity(0);
=======
>>>>>>> 6a81891f

  // Dirichlet velocity boundary conditions
  {
    if (!velocity_boundary_conditions.dirichlet_bcs.empty())
      this->apply_dirichlet_constraints(velocity_boundary_conditions.dirichlet_bcs,
                                        this->fe_system->component_mask(velocity));

    if (!velocity_boundary_conditions.normal_flux_bcs.empty())
      this->apply_normal_flux_constraints(velocity_boundary_conditions.normal_flux_bcs,
                                          this->fe_system->component_mask(velocity));
  }
<<<<<<< HEAD

  // pressure boundary conditions
=======
  // Dirichlet pressure boundary conditions
>>>>>>> 6a81891f
  {
    const FEValuesExtractors::Scalar  pressure(pressure_fe_index);

    if (!include_boundary_stress_terms)
      AssertThrow(pressure_boundary_conditions.regularity_guaranteed(),
                  ExcMessage("No boundary conditions were set for the pressure"));

    if (!pressure_boundary_conditions.dirichlet_bcs.empty())
      this->apply_dirichlet_constraints(pressure_boundary_conditions.dirichlet_bcs,
                                        this->fe_system->component_mask(pressure));

    // apply mean value constraint if boundary traction are ignored
    if (pressure_boundary_conditions.datum_at_boundary() && !include_boundary_stress_terms)
      this->apply_mean_value_constraint(this->fe_system->component_mask(pressure));
  }

  // collect unconstrained boundaries requiring to include the traction on the
  // boundary
  if (include_boundary_stress_terms)
  {
    std::set<types::boundary_id>  fully_constrained_boundary_ids;

    for (const auto &[key, value]: velocity_boundary_conditions.dirichlet_bcs)
      fully_constrained_boundary_ids.insert(key);
    for (const auto &[key, value]: velocity_boundary_conditions.neumann_bcs)
      fully_constrained_boundary_ids.insert(key);
    for (const auto &[key, value]: pressure_boundary_conditions.dirichlet_bcs)
      fully_constrained_boundary_ids.insert(key);

    for (const auto boundary_id: this->triangulation.get_boundary_ids())
      if (fully_constrained_boundary_ids.find(boundary_id) != fully_constrained_boundary_ids.end())
        boundary_stress_ids.push_back(boundary_id);
  }

}

// explicit instantiation
template void Solver<2>::apply_boundary_conditions();
template void Solver<3>::apply_boundary_conditions();


}  // namespace Hydrodynamic<|MERGE_RESOLUTION|>--- conflicted
+++ resolved
@@ -24,12 +24,9 @@
   AssertThrow(pressure_boundary_conditions.closed(),
               ExcMessage("The pressure boundary conditions have not been closed."));
 
-<<<<<<< HEAD
-=======
   const FEValuesExtractors::Vector  velocity(velocity_fe_index);
   const FEValuesExtractors::Scalar  pressure(pressure_fe_index);
 
->>>>>>> 6a81891f
   // periodic boundary conditions
   if (!velocity_boundary_conditions.periodic_bcs.empty() ||
       !pressure_boundary_conditions.periodic_bcs.empty())
@@ -83,13 +80,6 @@
     this->apply_periodicity_constraints(pressure_boundary_conditions.periodic_bcs,
                                         this->fe_system->component_mask(pressure));
   }
-<<<<<<< HEAD
-
-  // velocity boundary conditions
-  {
-    const FEValuesExtractors::Vector  velocity(0);
-=======
->>>>>>> 6a81891f
 
   // Dirichlet velocity boundary conditions
   {
@@ -101,12 +91,7 @@
       this->apply_normal_flux_constraints(velocity_boundary_conditions.normal_flux_bcs,
                                           this->fe_system->component_mask(velocity));
   }
-<<<<<<< HEAD
-
-  // pressure boundary conditions
-=======
   // Dirichlet pressure boundary conditions
->>>>>>> 6a81891f
   {
     const FEValuesExtractors::Scalar  pressure(pressure_fe_index);
 
