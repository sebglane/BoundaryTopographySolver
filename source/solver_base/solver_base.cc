--- conflicted
+++ resolved
@@ -166,11 +166,8 @@
  Mapping<dim>        &mapping,
  const Parameters    &parameters)
 :
-<<<<<<< HEAD
-=======
 graphical_output_directory(parameters.graphical_output_directory),
 verbose(parameters.verbose),
->>>>>>> a657768f
 pcout(std::cout,
       (Utilities::MPI::this_mpi_process(tria.get_communicator()) == 0)),
 triangulation(tria),
