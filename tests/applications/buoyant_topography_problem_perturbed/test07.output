--- conflicted
+++ resolved
@@ -70,22 +70,11 @@
 Cycle 0:
 Initial residual: 1.346574e-01
 Reseting density solution...
-<<<<<<< HEAD
-Initial residual: 1.083045e-01
-Reseting density solution...
-Iteration:   0, Current residual: 1.5101e+03 (Tolerance: 1.0830e-10), Residual components: 6.2533e-03, 7.1461e-17, 1.5101e+03, 
-Reseting density solution...
-Iteration:   1, Current residual: 1.5560e-04 (Tolerance: 1.0830e-10), Residual components: 1.2706e-04, 3.7685e-17, 8.9820e-05, 
-Iteration:   2, Current residual: 7.5951e-06 (Tolerance: 1.0830e-10), Residual components: 1.1009e-07, 3.3645e-17, 7.5943e-06, 
-Iteration:   3, Current residual: 2.8688e-09 (Tolerance: 1.0830e-10), Residual components: 2.6085e-13, 3.5439e-17, 2.8688e-09, 
-Iteration:   4, Current residual: 6.2946e-17 (Tolerance: 1.0830e-10), Residual components: 5.2928e-17, 3.3211e-17, 7.6130e-18, 
-=======
 Iteration:   0, Current residual: 1.0976e-02 (Tolerance: 1.3466e-10), Residual components: 1.0976e-02, 8.5694e-17, 2.3604e-05, 
 Iteration:   1, Current residual: 9.0039e-04 (Tolerance: 1.3466e-10), Residual components: 9.0007e-04, 4.8301e-17, 2.4211e-05, 
 Iteration:   2, Current residual: 1.1999e-05 (Tolerance: 1.3466e-10), Residual components: 2.0434e-06, 3.4801e-17, 1.1823e-05, 
 Iteration:   3, Current residual: 2.8991e-08 (Tolerance: 1.3466e-10), Residual components: 3.1583e-11, 3.2116e-17, 2.8991e-08, 
 Iteration:   4, Current residual: 3.5623e-16 (Tolerance: 1.3466e-10), Residual components: 2.9296e-17, 3.3735e-17, 3.5341e-16, 
->>>>>>> 6a81891f
 End cycle 0
 Mesh refinement...
     Number of cells set for refinement: 18
