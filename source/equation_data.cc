--- conflicted
+++ resolved
@@ -52,26 +52,6 @@
 :
 Function<dim>(dim)
 {
-    direction_vector[1] = 1.0;
-}
-
-template<int dim>
-void BackgroundMagneticField<dim>::vector_value(const Point<dim>    &/* point */,
-                                                Vector<double>      &value) const
-{
-    Assert(value.size() == this->n_components,
-           ExcDimensionMismatch(this->n_components, value.size()));
-    for (unsigned int d=0; d<this->n_components; ++d)
-        value[d] = direction_vector[d];
-}
-
-<<<<<<< HEAD
-=======
-template<int dim>
-BackgroundMagneticField<dim>::BackgroundMagneticField()
-:
-Function<dim>(dim)
-{
     direction_vector[dim-1] = 1.0;
 }
 
@@ -85,7 +65,6 @@
         value[d] = direction_vector[d];
 }
 
->>>>>>> 14e8c3a7
 }  // namespace EquationData
 
 // explicit instantiation
