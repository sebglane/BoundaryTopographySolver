# Set the source files to be compiled
SET(TARGET "boundary_topography")

SET(TARGET_SRC
    angular_velocity.cc
    legacy_assembly_base_data.cc
    block_schur_preconditioner.cc
    boundary_conditions.cc
    evaluation_boundary_traction.cc
    evaluation_stabilization.cc
    grid_factory.cc
    parameters.cc
    postprocessor_base.cc
    # solver base
    solver_base/apply_constraints.cc
    solver_base/copy_local_to_global.cc
    solver_base/refine_mesh.cc
    solver_base/setup.cc
    solver_base/solve_linear_system.cc
    solver_base/solver_base.cc
    # hydrodynamic solver
    hydrodynamic_assembly_data.cc
    hydrodynamic_options.cc
    hydrodynamic_postprocessor.cc
    hydrodynamic_problem.cc
    hydrodynamic_solver/apply_boundary_conditions.cc
    hydrodynamic_solver/assembly_data.cc
    hydrodynamic_solver/assemble_rhs.cc
    hydrodynamic_solver/assemble_rhs_local.cc
    hydrodynamic_solver/assemble_system.cc
    hydrodynamic_solver/assemble_system_local.cc
    hydrodynamic_solver/hydrodynamic_solver.cc
    hydrodynamic_solver/setup.cc
    # buoyant hydrodynamic solver
    buoyant_hydrodynamic_assembly_data.cc
    buoyant_hydrodynamic_options.cc
<<<<<<< HEAD
    buoyant_hydrodynamic_problem.cc
    buoyant_hydrodynamic_solver/apply_boundary_conditions.cc
    buoyant_hydrodynamic_solver/assembly_data.cc
    buoyant_hydrodynamic_solver/assemble_system.cc
    buoyant_hydrodynamic_solver/assemble_rhs.cc
    buoyant_hydrodynamic_solver/buoyant_hydrodynamic_solver.cc
=======
#    buoyant_hydrodynamic_problem.cc
    buoyant_hydrodynamic_solver/apply_boundary_conditions.cc
    buoyant_hydrodynamic_solver/assemble_system.cc
    buoyant_hydrodynamic_solver/assemble_system_local.cc
#    buoyant_hydrodynamic_solver/assemble_rhs.cc
#    buoyant_hydrodynamic_solver/buoyant_hydrodynamic_solver.cc
>>>>>>> a49d53b2
    buoyant_hydrodynamic_solver/setup.cc
    # advection solver
    advection_assembly_data.cc
    advection_options.cc
    advection_problem.cc
    advection_solver/apply_boundary_conditions.cc
    advection_solver/assemble_system.cc
    advection_solver/assemble_system_local.cc
    advection_solver/assemble_rhs.cc
    advection_solver/assemble_rhs_local.cc
    advection_solver/advection_solver.cc
    advection_solver/setup.cc
)
ADD_LIBRARY(${TARGET} SHARED ${TARGET_SRC})
DEAL_II_SETUP_TARGET(boundary_topography)<|MERGE_RESOLUTION|>--- conflicted
+++ resolved
@@ -34,21 +34,13 @@
     # buoyant hydrodynamic solver
     buoyant_hydrodynamic_assembly_data.cc
     buoyant_hydrodynamic_options.cc
-<<<<<<< HEAD
     buoyant_hydrodynamic_problem.cc
     buoyant_hydrodynamic_solver/apply_boundary_conditions.cc
     buoyant_hydrodynamic_solver/assembly_data.cc
     buoyant_hydrodynamic_solver/assemble_system.cc
+    buoyant_hydrodynamic_solver/assemble_system_local.cc
     buoyant_hydrodynamic_solver/assemble_rhs.cc
     buoyant_hydrodynamic_solver/buoyant_hydrodynamic_solver.cc
-=======
-#    buoyant_hydrodynamic_problem.cc
-    buoyant_hydrodynamic_solver/apply_boundary_conditions.cc
-    buoyant_hydrodynamic_solver/assemble_system.cc
-    buoyant_hydrodynamic_solver/assemble_system_local.cc
-#    buoyant_hydrodynamic_solver/assemble_rhs.cc
-#    buoyant_hydrodynamic_solver/buoyant_hydrodynamic_solver.cc
->>>>>>> a49d53b2
     buoyant_hydrodynamic_solver/setup.cc
     # advection solver
     advection_assembly_data.cc
