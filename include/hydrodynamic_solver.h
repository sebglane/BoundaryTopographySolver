--- conflicted
+++ resolved
@@ -11,13 +11,10 @@
 #include <angular_velocity.h>
 #include <base.h>
 #include <boundary_conditions.h>
-<<<<<<< HEAD
 #include <hydrodynamic_options.h>
+#include <hydrodynamic_assembly_data.h>
 #include <legacy_assembly_base_data.h>
 #include <stabilization_flags.h>
-=======
-#include <hydrodynamic_assembly_data.h>
->>>>>>> 1e59f818
 
 #include <memory>
 #include <optional>
@@ -200,6 +197,156 @@
 
 
 
+namespace LegacyAssemblyData {
+
+namespace Matrix {
+
+template <int dim>
+struct Scratch : AssemblyBaseData::Matrix::Scratch<dim>
+{
+  Scratch(const Mapping<dim>        &mapping,
+          const Quadrature<dim>     &quadrature_formula,
+          const FiniteElement<dim>  &fe,
+          const UpdateFlags         update_flags,
+          const Quadrature<dim-1>  &face_quadrature_formula,
+          const UpdateFlags         face_update_flags,
+          const StabilizationFlags  stabilization_flags,
+          const bool                use_stress_form = false,
+          const bool                allocate_background_velocity = false,
+          const bool                allocate_body_force = false,
+          const bool                allocate_face_normal = false,
+          const bool                allocate_face_stresses = false,
+          const bool                allocate_traction = false);
+
+  Scratch(const Scratch<dim>  &data);
+
+  FEFaceValues<dim>   fe_face_values;
+
+  OptionalArgumentsStrongForm<dim>  hydrodynamic_strong_form_options;
+
+  OptionalArgumentsWeakForm<dim>    hydrodynamic_weak_form_options;
+
+  const unsigned int  n_face_q_points;
+
+  // shape functions
+  std::vector<Tensor<1, dim>> phi_velocity;
+  std::vector<Tensor<2, dim>> grad_phi_velocity;
+  std::vector<double>         div_phi_velocity;
+  std::vector<double>         phi_pressure;
+
+  // stress tensor related shape functions
+  std::vector<SymmetricTensor<2, dim>>  sym_grad_phi_velocity;
+
+  // stabilization related shape functions
+  std::vector<Tensor<1, dim>> grad_phi_pressure;
+  std::vector<Tensor<1, dim>> laplace_phi_velocity;
+
+  // stress tensor and stabilization related shape functions
+  std::vector<Tensor<1, dim>> grad_div_phi_velocity;
+
+  // solution values
+  std::vector<Tensor<1, dim>> present_velocity_values;
+  std::vector<Tensor<2, dim>> present_velocity_gradients;
+  std::vector<double>         present_pressure_values;
+
+  // stress tensor related solution values
+  std::vector<SymmetricTensor<2, dim>>  present_sym_velocity_gradients;
+
+  // stabilization related solution values
+  std::vector<Tensor<1, dim>> present_velocity_laplaceans;
+  std::vector<Tensor<1, dim>> present_pressure_gradients;
+
+  // stabilization related quantities
+  std::vector<Tensor<1, dim>> present_strong_residuals;
+
+  // face normal vectors
+  std::vector<Tensor<1, dim>> face_normal_vectors;
+
+  // solution face values
+  std::vector<double>                   present_pressure_face_values;
+  std::vector<Tensor<2, dim>>           present_velocity_face_gradients;
+  std::vector<SymmetricTensor<2, dim>>  present_velocity_sym_face_gradients;
+
+  // source term face values
+  std::vector<Tensor<1, dim>> boundary_traction_values;
+};
+
+} // namespace Matrix
+
+namespace RightHandSide
+{
+
+template <int dim>
+struct Scratch : AssemblyBaseData::RightHandSide::Scratch<dim>
+{
+  Scratch(const Mapping<dim>        &mapping,
+          const Quadrature<dim>     &quadrature_formula,
+          const FiniteElement<dim>  &fe,
+          const UpdateFlags         update_flags,
+          const Quadrature<dim-1>  &face_quadrature_formula,
+          const UpdateFlags         face_update_flags,
+          const StabilizationFlags  stabilization_flags,
+          const bool                use_stress_form = false,
+          const bool                allocate_background_velocity = false,
+          const bool                allocate_body_force = false,
+          const bool                allocate_face_normal = false,
+          const bool                allocate_face_stresses = false,
+          const bool                allocate_traction = false);
+
+  Scratch(const Scratch<dim>  &data);
+
+  FEFaceValues<dim>   fe_face_values;
+
+  OptionalArgumentsStrongForm<dim>  hydrodynamic_strong_form_options;
+
+  OptionalArgumentsWeakForm<dim>    hydrodynamic_weak_form_options;
+
+  const unsigned int  n_face_q_points;
+
+  // shape functions
+  std::vector<Tensor<1, dim>> phi_velocity;
+  std::vector<Tensor<2, dim>> grad_phi_velocity;
+  std::vector<double>         div_phi_velocity;
+  std::vector<double>         phi_pressure;
+
+  // stress tensor related shape functions
+  std::vector<SymmetricTensor<2, dim>>  sym_grad_phi_velocity;
+
+  // stabilization related shape functions
+  std::vector<Tensor<1, dim>> grad_phi_pressure;
+
+  // solution values
+  std::vector<Tensor<1, dim>> present_velocity_values;
+  std::vector<Tensor<2, dim>> present_velocity_gradients;
+  std::vector<double>         present_pressure_values;
+
+  // stress tensor related solution values
+  std::vector<SymmetricTensor<2, dim>>  present_sym_velocity_gradients;
+
+  // stabilization related solution values
+  std::vector<Tensor<1, dim>> present_velocity_laplaceans;
+  std::vector<Tensor<1, dim>> present_pressure_gradients;
+
+  // stabilization related quantities
+  std::vector<Tensor<1, dim>> present_strong_residuals;
+
+  // face normal vectors
+  std::vector<Tensor<1, dim>> face_normal_vectors;
+
+  // solution face values
+  std::vector<double>                   present_pressure_face_values;
+  std::vector<Tensor<2, dim>>           present_velocity_face_gradients;
+  std::vector<SymmetricTensor<2, dim>>  present_velocity_sym_face_gradients;
+
+  // source term face values
+  std::vector<Tensor<1, dim>> boundary_traction_values;
+};
+
+} // namespace RightHandSide
+
+} // namespace LegacyAssemblyData
+
+
 template <int dim,
           typename TriangulationType = Triangulation<dim>>
 class Solver: public Base::Solver<dim, TriangulationType>
@@ -270,6 +417,14 @@
   virtual void output_results(const unsigned int cycle = 0) const;
 
 protected:
+  void legacy_copy_local_to_global_system
+  (const AssemblyBaseData::Matrix::Copy     &data,
+   const bool use_homogeneous_constraints);
+
+  void legacy_copy_local_to_global_rhs
+  (const AssemblyBaseData::RightHandSide::Copy     &data,
+   const bool use_homogeneous_constraints);
+
   VectorBoundaryConditions<dim> velocity_boundary_conditions;
 
   ScalarBoundaryConditions<dim> pressure_boundary_conditions;
